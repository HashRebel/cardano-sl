resolver: lts-11.13

flags:
  ether:
    disable-tup-instances: true

extra-package-dbs: []

# util -> networking → binary →  crypto → core → db → [lrc, infra]
#              → [ssc, txp, update, delegation] → block → lib → ...
# Then we have two branches:
# ... → client → generator → [auxx, explorer, wallet] → wallet-new
# ... → [node, tools]
packages:
- util
- util/test
- networking
- binary
- binary/test
- crypto
- crypto/test
- core
- core/test
- db
- lrc
- lrc/test
- infra
- infra/test
- ssc
- txp
- txp/test
- update
- delegation
- delegation/test
- block
- block/test
- block/bench
- lib
- generator
- client
- auxx
- explorer
- node
- tools
- wallet
- wallet-new # The new (unreleased) version of the wallet
- node-ipc

- location:
    git: https://github.com/well-typed/cborg
    # Has support for canonical cbor
    commit: 3d274c14ca3077c3a081ba7ad57c5182da65c8c1
  subdirs:
  - cborg
  extra-dep: true
- location:
    git: https://github.com/serokell/time-units.git
    commit: 6c3747c1ac794f952de996dd7ba8a2f6d63bf132
  extra-dep: true
- location:
    git: https://github.com/serokell/kademlia.git
    commit: 7120bb4d28e708acd52dfd61d3dca7914fac7d7f # master
  extra-dep: true
- location:
    git: https://github.com/avieth/plutus-prototype
    commit: d094be301195fcd8ab864d793f114970426a4478
  extra-dep: true
- location:
    git: https://github.com/thoughtpolice/hs-ed25519
    # We're waiting on next release
    commit: da4247b5b3420120e20451e6a252e2a2ca15b43c
  extra-dep: true
- location:
    git: https://github.com/input-output-hk/cardano-report-server.git
    commit: 81eea7361a75923f9402fcb7840fb36722dbf88e # master 0.4.10
  extra-dep: true
# These three are needed for cardano-sl-networking
- location:
    git: https://github.com/serokell/network-transport-tcp
    commit: 3d56652123bd296dc759cd31947eb2a17924e68a # csl-0.6.0
  extra-dep: true
- location:
    git: https://github.com/serokell/network-transport
    commit: 018a50b9042c2115c3ec9c9fd5ca5f28737dd29c
  extra-dep: true
- location:
      git: https://github.com/avieth/network-transport-inmemory
      commit: 5d8ff2b07b9df35cf61329a3d975e2c8cf95c12a
  extra-dep: true
- location:
    git: https://github.com/input-output-hk/cardano-crypto
    commit: 287cc575fafe86af9d24af9d012c47f9d3f04da0
  extra-dep: true

# Required for explorer.
# We forked it because it has some unacceptable version bounds. We didn't
# add any features nor fix any bugs.
- location:
    git: https://github.com/input-output-hk/engine.io.git
    commit: d3c55f51bb81cee7d0d551de930ce65fe7d76756
  extra-dep: true
  subdirs:
    - socket-io
    - engine-io
    - engine-io-wai

- location:
    git: https://github.com/well-typed/canonical-json.git
    commit: 2d261bb971bada1893753b503452d9e6e217bc4a
  extra-dep: true

- location:
    git: https://github.com/input-output-hk/rocksdb-haskell-ng.git
    commit: 49f501a082d745f3b880677220a29cafaa181452
  extra-dep: true

# Because log-warper mainline depends on a lifted-async which depends upon a
# buggy async
- location:
    git: https://github.com/input-output-hk/log-warper.git
    commit: fa925f9dadf239b38e2ffcc35f9d241a9fcb7d55
  extra-dep: true

# Because it includes a bunch of safecopy instances that we currently rely upon.
# Also the 'Serokell.AcidState.ExtendedState' thing.
- location:
    git: https://github.com/serokell/acid-state.git
    commit: 1049699df411c9584523ba7424cba1f3f82ac419
  extra-dep: true

- location:
    git: https://github.com/input-output-hk/haskell-hedgehog.git
    commit: 2c9e51804e8217dff89f5c32cbe0d79ce20bc508
    subdirs:
      - hedgehog
  extra-dep: true

- location:
    git: https://github.com/avieth/servant-quickcheck.git
    commit: e4e879abca99d0d56015765859fb37af59a81dbb
  extra-dep: true

nix:
  shell-file: shell.nix

extra-deps:

# Very important! First release with a fix of 'race' and 'cancel'.
#   https://github.com/simonmar/async/issues/59
#   https://github.com/simonmar/async/issues/81
# It has yet to appear in an LTS.
- async-2.2.1
# There are 2 asyncs -_-
- lifted-async-0.10.0.1
# Stackage has hinotify-0.3.9 which requires async < 2.2
# This older version requires no async.
- hinotify-0.3.8.1

# Serokell stuff
- universum-1.1.0
- serokell-util-0.8.0
# Because serokell-util
- formatting-6.2.5

# Following 9 are not on stackage.
- pvss-0.2.0
- base58-bytestring-0.1.0
- pipes-interleave-1.1.2
- systemd-1.1.2
- tabl-1.0.3
- loc-0.1.3.2
- lens-sop-0.2.0.2
- json-sop-0.2.0.3
- lzma-clib-5.2.2
# TBD why not directory from LTS?
- directory-1.3.1.1
# https://github.com/commercialhaskell/stack/issues/3151
- happy-1.19.5
# https://github.com/commercialhaskell/stack/issues/3151
- entropy-0.3.7
# ekg-statsd version without the unnecessary diffing optimisation
- ekg-statsd-0.2.2.0
# https://github.com/fpco/lts-haskell/issues/70
# Also, graphviz latest needs ghl >=5.4 && <5.6, but stackage has 5.6
- fgl-5.5.3.1
<<<<<<< HEAD
- megaparsec-6.2.0
- parser-combinators-0.2.0
- loc-0.1.3.1
- lens-sop-0.2.0.2
- json-sop-0.2.0.3
- servant-generic-0.1.0.1
# See CSL-2231
- conduit-1.3.0
- conduit-extra-1.3.0
- mono-traversable-1.0.8.1
- katip-0.5.4.0        # to satisfy resourcet >= 1.2.0
- resourcet-1.2.0
- yaml-0.8.28
- lzma-0.0.0.3
- lzma-clib-5.2.2
- lzma-conduit-1.2.1 # https://github.com/alphaHeavy/lzma-conduit/pull/18
- wai-extra-3.0.22.0
- typed-process-0.2.1.0
- unliftio-0.2.4.0
- unliftio-core-0.1.1.0
- http-conduit-2.3.0
- simple-sendfile-0.2.27
- basement-0.0.6
- foundation-0.0.19
- memory-0.14.14
- criterion-1.3.0.0
=======
# Good bug fixes in here.
- criterion-1.4.0.0
# Gauge _and_ criterion? Ok, whatever.
>>>>>>> 3e300b2c
- gauge-0.2.1

# Servant stuff not found on stackage
- servant-multipart-0.11.1
# Because of servant-quickcheck
# It defines serverSatisfiesMgr, but requires a newer hspec.
- hspec-2.5.1
- hspec-core-2.5.1
- hspec-discover-2.5.1

# Graphics stuff not found on stackage.
- Chart-diagrams-1.8.2
- graphviz-2999.19.0.0
- diagrams-core-1.4.0.1
# diagrams-core implies lens < 4.16
- lens-4.15.4
# lens-4.15.4 implies free < 5
- free-4.12.4
- diagrams-lib-1.4.2
- diagrams-postscript-1.4
- diagrams-svg-1.4.1.1
- diagrams-solve-0.1.1
- SVGFonts-1.6.0.3
- dual-tree-0.2.1
- pretty-show-1.6.16
- cryptonite-0.25

# Support for wallet's Txmeta tracking
- sqlite-simple-errors-0.6.1.0

# This is for CI to pass --fast to all dependencies
apply-ghc-options: everything

# If you find it too restrictive, you can use `scripts/build/cardano-sl.sh' script
ghc-options:
  cardano-sl-auxx:        -Werror -fwarn-redundant-constraints
  cardano-sl-block:       -Werror -fwarn-redundant-constraints
  cardano-sl-block-test:  -Werror -fwarn-redundant-constraints
  cardano-sl-block-bench: -Werror -fwarn-redundant-constraints
  cardano-sl-client:      -Werror -fwarn-redundant-constraints
  cardano-sl-core:        -Werror -fwarn-redundant-constraints
  cardano-sl-db:          -Werror -fwarn-redundant-constraints
  cardano-sl-delegation:  -Werror -fwarn-redundant-constraints
  cardano-sl-explorer:    -Werror -fwarn-redundant-constraints
  cardano-sl-generator:   -Werror -fwarn-redundant-constraints
  cardano-sl-infra:       -Werror -fwarn-redundant-constraints
  cardano-sl-lrc-test:    -Werror -fwarn-redundant-constraints
  cardano-sl-lrc:         -Werror -fwarn-redundant-constraints
  cardano-sl-node:        -Werror -fwarn-redundant-constraints
  cardano-sl-ssc:         -Werror -fwarn-redundant-constraints
  cardano-sl-tools:       -Werror -fwarn-redundant-constraints
  cardano-sl-txp:         -Werror -fwarn-redundant-constraints
  cardano-sl-update:      -Werror -fwarn-redundant-constraints
  cardano-sl-util:        -Werror -fwarn-redundant-constraints
  cardano-sl-wallet-new:  -Werror -fwarn-redundant-constraints
  cardano-sl-wallet:      -Werror -fwarn-redundant-constraints
  cardano-sl:             -Werror -fwarn-redundant-constraints

# The 'swagger2' has a broken Haddock with GHC 8.0. We can remove this flag
# when we have upgraded to GHC >= 8.2
build:
  haddock-hyperlink-source: false<|MERGE_RESOLUTION|>--- conflicted
+++ resolved
@@ -183,40 +183,12 @@
 # https://github.com/fpco/lts-haskell/issues/70
 # Also, graphviz latest needs ghl >=5.4 && <5.6, but stackage has 5.6
 - fgl-5.5.3.1
-<<<<<<< HEAD
-- megaparsec-6.2.0
-- parser-combinators-0.2.0
-- loc-0.1.3.1
-- lens-sop-0.2.0.2
-- json-sop-0.2.0.3
-- servant-generic-0.1.0.1
-# See CSL-2231
-- conduit-1.3.0
-- conduit-extra-1.3.0
-- mono-traversable-1.0.8.1
-- katip-0.5.4.0        # to satisfy resourcet >= 1.2.0
-- resourcet-1.2.0
-- yaml-0.8.28
-- lzma-0.0.0.3
-- lzma-clib-5.2.2
-- lzma-conduit-1.2.1 # https://github.com/alphaHeavy/lzma-conduit/pull/18
-- wai-extra-3.0.22.0
-- typed-process-0.2.1.0
-- unliftio-0.2.4.0
-- unliftio-core-0.1.1.0
-- http-conduit-2.3.0
-- simple-sendfile-0.2.27
-- basement-0.0.6
-- foundation-0.0.19
-- memory-0.14.14
-- criterion-1.3.0.0
-=======
 # Good bug fixes in here.
 - criterion-1.4.0.0
 # Gauge _and_ criterion? Ok, whatever.
->>>>>>> 3e300b2c
 - gauge-0.2.1
 
+- katip-0.5.5.1
 # Servant stuff not found on stackage
 - servant-multipart-0.11.1
 # Because of servant-quickcheck
