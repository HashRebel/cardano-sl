--- conflicted
+++ resolved
@@ -72,16 +72,9 @@
                                      getSystemStartM)
 import           Pos.Infra.Slotting.Types (SlottingData)
 import           Pos.Infra.StateLock (Priority (..), withStateLockNoMetrics)
-<<<<<<< HEAD
-import           Pos.Infra.Util.LogSafe (buildSafe, logDebugSP, logErrorSP, logInfoSP, logWarningSP,
-                                         secretOnlyF, secure)
-import           Pos.Txp (UndoMap, flattenTxPayload, topsortTxs, _txOutputs)
-=======
-import           Pos.Txp (UndoMap, flattenTxPayload, topsortTxs, _txOutputs)
-import           Pos.Util.Chrono (getNewestFirst)
 import           Pos.Util.Log.LogSafe (buildSafe, logDebugSP, logErrorSP, logInfoSP, logWarningSP,
                                        secretOnlyF, secure)
->>>>>>> 8eeaf9ca
+import           Pos.Txp (UndoMap, flattenTxPayload, topsortTxs, _txOutputs)
 import qualified Pos.Util.Modifier as MM
 import           Pos.Util.Servant (encodeCType)
 import           Pos.Util.Util (HasLens (..), getKeys, timed)
