--- conflicted
+++ resolved
@@ -106,9 +106,5 @@
         th <$ submitAndSaveNewPtx enqueueMsg ptx
 
     -- add redemption transaction to the history of new wallet
-<<<<<<< HEAD
-    fst <$> addHistoryTx (aiWId accId) th
-=======
     addHistoryTx (aiWId accId) th
-    constructCTx (aiWId accId, Nothing) th
->>>>>>> 5f59b2f8
+    fst <$> constructCTx (aiWId accId, Nothing) th