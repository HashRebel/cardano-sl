name:                cardano-sl-wallet
version:             1.0.3
synopsis:            Cardano SL - wallet
description:         Cardano SL - wallet
license:             MIT
license-file:        LICENSE
author:              Serokell
maintainer:          hi@serokell.io
copyright:           2017 IOHK
category:            Currency
build-type:          Simple
cabal-version:       >=1.10

Flag for-installer
  default:     False
  manual:      True

  description: Build a reduced set of components (only what is needed for the
               installer)

library
  hs-source-dirs:     src
<<<<<<< HEAD
  exposed-modules:    
=======
  exposed-modules:    Pos.Aeson.ClientTypes
                      Pos.Aeson.Options
                      Pos.Aeson.Storage
                      Pos.Aeson.WalletBackup

>>>>>>> 7f4849d1
                      Pos.Wallet
                      Pos.Wallet.Redirect
                      Pos.Wallet.WalletMode

                      Pos.Wallet.Aeson
                      Pos.Wallet.Aeson.ClientTypes
                      Pos.Wallet.Aeson.Storage
                      Pos.Wallet.Aeson.WalletBackup

                      Pos.Wallet.Web
                      Pos.Wallet.Web.Account
                      Pos.Wallet.Web.Assurance
                      Pos.Wallet.Web.Api
                      Pos.Wallet.Web.Backup

                      Pos.Wallet.Web.ClientTypes
                      Pos.Wallet.Web.ClientTypes.Functions
                      Pos.Wallet.Web.ClientTypes.Instances
                      Pos.Wallet.Web.ClientTypes.Types
                      Pos.Wallet.Web.Error
                      Pos.Wallet.Web.Error.Types
                      Pos.Wallet.Web.Error.Util

                      Pos.Wallet.Web.Mode

                      Pos.Wallet.Web.Methods
                      Pos.Wallet.Web.Methods.Backup
                      Pos.Wallet.Web.Methods.History
                      Pos.Wallet.Web.Methods.Info
                      Pos.Wallet.Web.Methods.Logic
                      Pos.Wallet.Web.Methods.Misc
                      Pos.Wallet.Web.Methods.Payment
                      Pos.Wallet.Web.Methods.Redeem
                      Pos.Wallet.Web.Methods.Reporting
                      Pos.Wallet.Web.Methods.Restore
                      Pos.Wallet.Web.Methods.Txp
                      Pos.Wallet.Web.Networking
                      Pos.Wallet.Web.Pending
                      Pos.Wallet.Web.Pending.Types
                      Pos.Wallet.Web.Pending.Submission
                      Pos.Wallet.Web.Pending.Functions
                      Pos.Wallet.Web.Pending.Util
                      Pos.Wallet.Web.Pending.Worker

                      Pos.Wallet.Web.Server
                      Pos.Wallet.Web.Server.Handlers
                      Pos.Wallet.Web.Server.Launcher
                      Pos.Wallet.Web.Server.Runner

                      Pos.Wallet.Web.Sockets
                      Pos.Wallet.Web.Sockets.ConnSet
                      Pos.Wallet.Web.Sockets.Connection
                      Pos.Wallet.Web.Sockets.Notifier
                      Pos.Wallet.Web.Sockets.Types

                      Pos.Wallet.Web.State
                      Pos.Wallet.Web.State.Acidic
                      Pos.Wallet.Web.State.State
                      Pos.Wallet.Web.State.Storage
                      Pos.Wallet.Web.State.Util

                      Pos.Wallet.Web.Swagger
                      Pos.Wallet.Web.Swagger.CustomSwagger
                      Pos.Wallet.Web.Swagger.Description
                      Pos.Wallet.Web.Swagger.Instances.Schema
                      Pos.Wallet.Web.Swagger.Instances.Swagger
                      Pos.Wallet.Web.Swagger.Spec

                      Pos.Wallet.Web.Tracking
                      Pos.Wallet.Web.Tracking.BListener
                      Pos.Wallet.Web.Tracking.Decrypt
                      Pos.Wallet.Web.Tracking.Sync
                      Pos.Wallet.Web.Tracking.Modifier

                      Pos.Wallet.Web.Util

  other-modules:        Paths_cardano_sl_wallet

  build-depends:        acid-state
                      , aeson >= 0.11.2.1
                      , ansi-wl-pprint
                      , base
                      , base58-bytestring
                      , binary
                      , bytestring
                      , cardano-report-server >= 0.2.1
                      , cardano-sl-core
                      , cardano-sl-db
                      , cardano-sl-infra
                      , cardano-sl-ssc
                      , cardano-sl-txp
                      , cardano-sl-update
                      , cardano-sl
                      , containers
                      , cryptonite
                      , data-default
                      , directory
                      , dlist
                      , ether
                      , exceptions
                      , filepath
                      , formatting
                      , hashable
                      , lens
                      , log-warper
                      , memory
                      , monad-control
                      , mtl
                      , network-transport
                      , node-sketch
                      , network-transport-tcp
                      , optparse-applicative
                      , parsec
                      , random
                      , reflection
                      , safecopy
                      , semver
                      , serokell-util >= 0.1.3.4
                      , servant >= 0.8.1
                      , servant-multipart >= 0.10
                      , servant-server >= 0.8.1
                      , servant-swagger
                      , servant-swagger-ui
                      , string-qq
                      , stm
                      , stm-containers
                      , swagger2
                      , text
                      , text-format
                      , text
                      , time
                      , time-units
                      , transformers
                      , universum >= 0.1.11
                      , unordered-containers
                      , wai
                      , wai-websockets
                      , websockets
  if !os(windows)
    build-depends:      unix

  default-language:     Haskell2010
  ghc-options:         -Wall
                       -fno-warn-orphans
                       -O2

  -- linker speed up for linux
  if os(linux)
    ghc-options:       -optl-fuse-ld=gold
    ld-options:        -fuse-ld=gold

  default-extensions:   DeriveDataTypeable
                        DeriveGeneric
                        GeneralizedNewtypeDeriving
                        StandaloneDeriving
                        FlexibleContexts
                        FlexibleInstances
                        MultiParamTypeClasses
                        FunctionalDependencies
                        DefaultSignatures
                        NoImplicitPrelude
                        OverloadedStrings
                        RecordWildCards
                        TypeApplications
                        TupleSections
                        LambdaCase
                        ViewPatterns
                        MultiWayIf
                        ConstraintKinds
                        UndecidableInstances
                        BangPatterns
                        ScopedTypeVariables
                        TemplateHaskell
                        TypeOperators
                        GADTs


  build-tools: cpphs >= 1.19
  ghc-options: -pgmP cpphs -optP --cpp

executable cardano-node
  hs-source-dirs:     node
  main-is:            Main.hs
  other-modules:      NodeOptions
  build-depends:        aeson >= 0.11.2.1
                      , acid-state
                      , ansi-wl-pprint
                      , base
                      , base58-bytestring
                      , binary
                      , bytestring
                      , cardano-sl-core
                      , cardano-sl-db
                      , cardano-sl-infra
                      , cardano-sl-ssc
                      , cardano-sl-txp
                      , cardano-sl-update
                      , cardano-sl
                      , cardano-sl-wallet
                      , containers
                      , data-default
                      , directory
                      , dlist
                      , ether
                      , exceptions
                      , filepath
                      , formatting
                      , lens
                      , log-warper
                      , mtl
                      , network-transport
                      , node-sketch
                      , network-transport-tcp
                      , optparse-applicative
                      , parsec
                      , random
                      , safe-exceptions
                      , serokell-util >= 0.1.3.4
                      , servant >= 0.8.1
                      , servant-multipart >= 0.10
                      , servant-server >= 0.8.1
                      , servant-swagger
                      , string-qq
                      , stm
                      , stm-containers
                      , text-format
                      , time
                      , time-units
                      , transformers
                      , universum >= 0.1.11
                      , unordered-containers
                      , wai
                      , wai-websockets
                      , websockets

  default-language:    Haskell2010
  ghc-options:         -threaded -rtsopts
                       -Wall
                       -fno-warn-orphans
                       -O2

  -- linker speed up for linux
  if os(linux)
    ghc-options:       -optl-fuse-ld=gold
    ld-options:        -fuse-ld=gold

  default-extensions:   DeriveDataTypeable
                        DeriveGeneric
                        GeneralizedNewtypeDeriving
                        StandaloneDeriving
                        FlexibleContexts
                        FlexibleInstances
                        MultiParamTypeClasses
                        FunctionalDependencies
                        DefaultSignatures
                        NoImplicitPrelude
                        OverloadedStrings
                        RecordWildCards
                        TypeApplications
                        TupleSections
                        ViewPatterns
                        LambdaCase
                        MultiWayIf
                        ConstraintKinds
                        UndecidableInstances
                        BangPatterns
                        TemplateHaskell
                        GADTs

  build-tools: cpphs >= 1.19
  ghc-options: -pgmP cpphs -optP --cpp


executable cardano-wallet-hs2purs
  hs-source-dirs:      purescript
  main-is:             Main.hs
  other-modules:       PSTypes
  build-depends:       base
                     , cardano-sl-core
                     , cardano-sl
                     , cardano-sl-wallet
                     , optparse-applicative
                     , purescript-bridge
                     , universum >= 0.1.11
  default-language:    Haskell2010
  ghc-options:         -threaded -rtsopts
                       -Wall
                       -fno-warn-orphans
                       -O2

  -- linker speed up for linux
  if os(linux)
    ghc-options:       -optl-fuse-ld=gold
    ld-options:        -fuse-ld=gold

  default-extensions:   DeriveDataTypeable
                        DeriveGeneric
                        GeneralizedNewtypeDeriving
                        StandaloneDeriving
                        FlexibleContexts
                        FlexibleInstances
                        MultiParamTypeClasses
                        FunctionalDependencies
                        DefaultSignatures
                        NoImplicitPrelude
                        OverloadedStrings
                        RecordWildCards
                        TypeApplications
                        TupleSections
                        ViewPatterns
                        LambdaCase
                        MultiWayIf
                        ConstraintKinds
                        UndecidableInstances
                        BangPatterns

  build-tools: cpphs >= 1.19
  ghc-options: -pgmP cpphs -optP --cpp

  buildable:         True

executable cardano-swagger
  hs-source-dirs:      web-api-swagger
  main-is:             Main.hs
  if !flag(for-installer)
    build-depends:       aeson
                       , base
                       , bytestring
                       , cardano-sl
                       , cardano-sl-wallet
                       , lens
                       , optparse-applicative
                       , swagger2
                       , servant
                       , servant-server
                       , servant-multipart
                       , servant-swagger
                       , servant-swagger-ui
                       , text
                       , universum >= 0.1.11
  default-language:    Haskell2010
  ghc-options:         -threaded -rtsopts
                       -Wall
                       -fno-warn-orphans
                       -O2

  -- linker speed up for linux
  if os(linux)
    ghc-options:       -optl-fuse-ld=gold
    ld-options:        -fuse-ld=gold

  default-extensions:   BangPatterns
                        FlexibleContexts
                        FlexibleInstances
                        NoImplicitPrelude
                        TypeApplications
                        TypeOperators

  build-tools: cpphs >= 1.19
  ghc-options: -pgmP cpphs -optP --cpp

  if flag(for-installer)
    buildable: False
  else
    buildable: True

test-suite cardano-wallet-test
  main-is:             Test.hs
  other-modules:
                       -- Standard module with some magic
                       Spec

                       -- Basic mocks and instances
                       Test.Pos.Wallet.Web.Mode
                       Test.Pos.Wallet.Web.Util
                       
                       -- Test scenarios
                       Test.Pos.Wallet.Web.Methods.LogicSpec
                       Test.Pos.Wallet.Web.Methods.PaymentSpec

                       Test.Pos.Wallet.Web.Tracking.SyncSpec
                        
  type:                exitcode-stdio-1.0
  build-depends:       MonadRandom
                     , QuickCheck
                     , base
                     , bytestring
                     , cardano-sl-core
                     , cardano-sl-db
                     , cardano-sl-infra
                     , cardano-sl-lrc
                     , cardano-sl-txp
                     , cardano-sl-update
                     , cardano-sl-ssc
                     , cardano-sl
                     , cardano-sl-wallet
                     , cborg
                     , cereal
                     , containers
                     , cryptonite
                     , data-default
                     , ether
                     , exceptions
                     , formatting
                     , generic-arbitrary
                     , hspec
                     , kademlia
                     , lens
                     , log-warper
                     , MonadRandom
                     , memory
                     , monad-control
                     , mtl
                     , mmorph
                     , network-uri
                     , node-sketch
                     , pvss
                     , quickcheck-instances
                     , random
                     , reflection
                     , regex-tdfa
                     , regex-tdfa-text
                     , safecopy
                     , serokell-util >= 0.1.3.4
                     , stm
                     , tagged
                     , text
                     , text-format
                     , time-units
                     , transformers-base
                     , universum >= 0.1.11
                     , unordered-containers
                     , vector
 
  hs-source-dirs:      test
  default-language:    Haskell2010
  ghc-options:         -threaded
                       -rtsopts
                       -Wall
                       -fno-warn-orphans

  -- linker speed up for linux
  if os(linux)
    ghc-options:       -optl-fuse-ld=gold
    ld-options:        -fuse-ld=gold

  default-extensions:   DeriveDataTypeable
                        DeriveGeneric
                        GeneralizedNewtypeDeriving
                        StandaloneDeriving
                        FlexibleContexts
                        FlexibleInstances
                        MultiParamTypeClasses
                        FunctionalDependencies
                        DefaultSignatures
                        NoImplicitPrelude
                        OverloadedStrings
                        RecordWildCards
                        TypeApplications
                        TupleSections
                        ViewPatterns
                        LambdaCase
                        MultiWayIf
                        ConstraintKinds
                        UndecidableInstances
                        BangPatterns
                        TemplateHaskell
                        ScopedTypeVariables

  build-tools: cpphs >= 1.19
  ghc-options: -pgmP cpphs -optP --cpp
 <|MERGE_RESOLUTION|>--- conflicted
+++ resolved
@@ -20,21 +20,13 @@
 
 library
   hs-source-dirs:     src
-<<<<<<< HEAD
-  exposed-modules:    
-=======
-  exposed-modules:    Pos.Aeson.ClientTypes
-                      Pos.Aeson.Options
-                      Pos.Aeson.Storage
-                      Pos.Aeson.WalletBackup
-
->>>>>>> 7f4849d1
-                      Pos.Wallet
+  exposed-modules:    Pos.Wallet
                       Pos.Wallet.Redirect
                       Pos.Wallet.WalletMode
 
                       Pos.Wallet.Aeson
                       Pos.Wallet.Aeson.ClientTypes
+                      Pos.Wallet.Aeson.Options
                       Pos.Wallet.Aeson.Storage
                       Pos.Wallet.Aeson.WalletBackup
 
