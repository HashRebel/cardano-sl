--- conflicted
+++ resolved
@@ -35,11 +35,7 @@
                      , formatting
                      , lens
                      , log-warper
-<<<<<<< HEAD
                      , mmorph
-=======
-                     , monad-control
->>>>>>> 8b5d5c1b
                      , mtl
                      , node-sketch
                      , resourcet
