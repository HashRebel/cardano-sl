--- conflicted
+++ resolved
@@ -100,18 +100,11 @@
                                           onRollbackBlocksWebWallet)
 
 data WalletWebModeContext = WalletWebModeContext
-<<<<<<< HEAD
-    { wwmcWalletState        :: !WalletState
+    { wwmcWalletState        :: !WalletDB
     , wwmcConnectionsVar     :: !ConnectionsVar
     , wwmcHashes             :: !AddrCIdHashes
     , wwmcWalletSyncRequests :: !SyncQueue
     , wwmcRealModeContext    :: !(RealModeContext WalletMempoolExt)
-=======
-    { wwmcWalletState     :: !WalletDB
-    , wwmcConnectionsVar  :: !ConnectionsVar
-    , wwmcHashes          :: !AddrCIdHashes
-    , wwmcRealModeContext :: !(RealModeContext WalletMempoolExt)
->>>>>>> a4a034ee
     }
 
 -- It's here because of TH for lens
