--- conflicted
+++ resolved
@@ -32,12 +32,7 @@
 import           Pos.Infra.Shutdown (HasShutdownContext)
 import           Pos.Infra.Slotting (MonadSlots, OnNewSlotParams (..), defaultOnNewSlotParams,
                                      getNextEpochSlotDuration, onNewSlot)
-<<<<<<< HEAD
-import           Pos.Infra.Util.LogSafe (logInfoSP, secretOnlyF, secureListF)
-=======
-import           Pos.Util.Chrono (getOldestFirst)
 import           Pos.Util.Log.LogSafe (logInfoSP, secretOnlyF, secureListF)
->>>>>>> 8eeaf9ca
 import           Pos.Wallet.Web.Pending.Functions (usingPtxCoords)
 import           Pos.Wallet.Web.Pending.Submission (ptxResubmissionHandler, submitAndSavePtx)
 import           Pos.Wallet.Web.Pending.Types (PendingTx (..), PtxCondition (..), ptxNextSubmitSlot,
