{-# LANGUAGE RankNTypes #-}

-- | Logic for local processing of transactions.
-- Local transaction is transaction which hasn't been added in the blockchain yet.

module Pos.Txp.Logic.Local
       ( txProcessTransaction
       , txProcessTransactionNoLock
       , txNormalize
       , txGetPayload
       ) where

import           Universum

import           Control.Lens         (makeLenses)
import           Control.Monad.Except (MonadError (..), runExceptT)
import           Data.Default         (Default (def))
import qualified Data.HashMap.Strict  as HM
import qualified Data.List.NonEmpty   as NE
import qualified Data.Map             as M (fromList)
import           Formatting           (build, sformat, (%))
import           Mockable             (CurrentTime, Mockable)
import           System.Wlog          (WithLogger, logDebug, logError, logWarning)

import           Pos.Core             (BlockVersionData, EpochIndex, GenesisWStakeholders,
                                       HeaderHash, siEpoch)
import           Pos.Crypto           (WithHash (..))
import           Pos.DB.Class         (MonadDBRead, MonadGState (..))
import qualified Pos.DB.GState.Common as GS
<<<<<<< HEAD
=======
import           Pos.Infra.Semaphore  (BlkSemaphore, withBlkSemaphore)
import           Pos.KnownPeers       (MonadFormatPeers)
import           Pos.Reporting        (HasReportingContext, reportError)
>>>>>>> bcbab689
import           Pos.Slotting         (MonadSlots (..))
import           Pos.StateLock        (Priority (..), StateLock, withStateLock)
import           Pos.Txp.Core         (Tx (..), TxAux (..), TxId, TxUndo, topsortTxs)
import           Pos.Txp.MemState     (GenericTxpLocalData (..), MonadTxpMem,
                                       TxpLocalDataPure, askTxpMem, getLocalTxs,
                                       getUtxoModifier, modifyTxpLocalData,
                                       setTxpLocalData)
import           Pos.Txp.Toil         (GenericToilModifier (..), MonadUtxoRead (..),
                                       ToilModifier, ToilT, ToilVerFailure (..), Utxo,
                                       execToilTLocal, mpLocalTxs, normalizeToil,
                                       processTx, runDBToil, runToilTLocal, utxoGetReader)
import           Pos.Util.Util        (HasLens (..), HasLens')

type TxpLocalWorkMode ctx m =
    ( MonadIO m
    , MonadDBRead m
    , MonadGState m
    , MonadSlots ctx m
    , MonadTxpMem () ctx m
    , WithLogger m
    , HasLens' ctx GenesisWStakeholders
    , Mockable CurrentTime m
    , MonadMask m
    , MonadFormatPeers m
    , HasReportingContext ctx
    )

-- Base context for tx processing in.
data ProcessTxContext = ProcessTxContext
    { _ptcGenStakeholders :: !GenesisWStakeholders
    , _ptcAdoptedBVData   :: !BlockVersionData
    , _ptcUtxoBase        :: !Utxo
    }

makeLenses ''ProcessTxContext

instance HasLens GenesisWStakeholders ProcessTxContext GenesisWStakeholders where
    lensOf = ptcGenStakeholders

instance HasLens Utxo ProcessTxContext Utxo where
    lensOf = ptcUtxoBase

-- Base monad for tx processing in.
type ProcessTxMode = Reader ProcessTxContext

instance MonadUtxoRead ProcessTxMode where
    utxoGet = utxoGetReader

instance MonadGState ProcessTxMode where
    gsAdoptedBVData = view ptcAdoptedBVData

-- | Process transaction. 'TxId' is expected to be the hash of
-- transaction in 'TxAux'. Separation is supported for optimization
-- only.
txProcessTransaction
    :: (TxpLocalWorkMode ctx m, HasLens' ctx StateLock, MonadMask m)
    => (TxId, TxAux) -> m (Either ToilVerFailure ())
txProcessTransaction itw =
    withStateLock LowPriority "txProcessTransaction" $ \__tip -> txProcessTransactionNoLock itw

-- | Unsafe version of 'txProcessTransaction' which doesn't take a
-- lock. Can be used in tests.
txProcessTransactionNoLock
    :: (TxpLocalWorkMode ctx m)
    => (TxId, TxAux) -> m (Either ToilVerFailure ())
txProcessTransactionNoLock itw@(txId, txAux) = reportTipMismatch $ runExceptT $ do
    let UnsafeTx {..} = taTx txAux
    -- Note: we need to read tip from the DB and check that it's the
    -- same as the one in mempool. That's because mempool state is
    -- valid only with respect to the tip stored there. Normally tips
    -- will match, because whenever we apply/rollback blocks we
    -- normalize mempool. However, there is a corner case when we
    -- receive an unexpected exception after modifying GState and
    -- before normalization. In this case normalization can fail and
    -- tips will differ. Rejecting transactions in this case should be
    -- fine, because the fact that we receive exceptions likely
    -- indicates that something is bad and we have more serious issues.
    --
    -- Also note that we don't need to use a snapshot here and can be
    -- sure that GState won't change, because changing it requires
    -- 'StateLock' which we own inside this function.
    tipDB <- GS.getTip
    bvd <- gsAdoptedBVData
    epoch <- siEpoch <$> (note ToilSlotUnknown =<< getCurrentSlot)
    bootHolders <- view (lensOf @GenesisWStakeholders)
    localUM <- lift $ getUtxoModifier @()
    let runUM um = runToilTLocal um def mempty
    (resolvedOuts, _) <- runDBToil $ runUM localUM $ mapM utxoGet _txInputs
    -- Resolved are unspent transaction outputs corresponding to input
    -- of given transaction.
    let resolved =
            M.fromList $
            catMaybes $
            toList $ NE.zipWith (liftM2 (,) . Just) _txInputs resolvedOuts
    let ctx =
            ProcessTxContext
            { _ptcGenStakeholders = bootHolders
            , _ptcAdoptedBVData = bvd
            , _ptcUtxoBase = resolved
            }
    pRes <-
        lift $
        modifyTxpLocalData $
        processTxDo epoch ctx tipDB itw
    -- We report 'ToilTipsMismatch' as an error, because usually it
    -- should't happen. If it happens, it's better to look at logs.
    case pRes of
        Left er -> do
            logDebug $ sformat ("Transaction processing failed: " %build) txId
            throwError er
        Right _ ->
            logDebug
                (sformat ("Transaction is processed successfully: " %build) txId)
  where
    processTxDo ::
           EpochIndex
        -> ProcessTxContext
        -> HeaderHash
        -> (TxId, TxAux)
        -> TxpLocalDataPure
        -> (Either ToilVerFailure (), TxpLocalDataPure)
    processTxDo curEpoch ctx tipDB tx txld@(uv, mp, undo, tip, ())
        | tipDB /= tip = (Left $ ToilTipsMismatch tipDB tip, txld)
        | otherwise =
            let action :: ExceptT ToilVerFailure (ToilT () ProcessTxMode) TxUndo
                action = processTx curEpoch tx
                res :: (Either ToilVerFailure TxUndo, ToilModifier)
                res =
                    usingReader ctx $
                    runToilTLocal uv mp undo $ runExceptT action
            in case res of
                   (Left er, _) -> (Left er, txld)
                   (Right _, ToilModifier {..}) ->
                       ( Right ()
                       , (_tmUtxo, _tmMemPool, _tmUndos, tip, _tmExtra))
    -- REPORT:ERROR Tips mismatch in txp.
    reportTipMismatch action = do
        res <- action
        res <$ case res of
            (Left err@(ToilTipsMismatch {})) -> reportError (pretty err)
            _                                -> pass

-- | 1. Recompute UtxoView by current MemPool
-- | 2. Remove invalid transactions from MemPool
-- | 3. Set new tip to txp local data
txNormalize
    :: ( TxpLocalWorkMode ctx m
       , MonadSlots ctx m)
    => m ()
txNormalize = getCurrentSlot >>= \case
    Nothing -> do
        tip <- GS.getTip
        -- Clear and update tip
        setTxpLocalData (mempty, def, mempty, tip, def)
    Just (siEpoch -> epoch) -> do
        utxoTip <- GS.getTip
        localTxs <- getLocalTxs
        ToilModifier {..} <-
            runDBToil $ execToilTLocal mempty def mempty $ normalizeToil epoch localTxs
        setTxpLocalData (_tmUtxo, _tmMemPool, _tmUndos, utxoTip, _tmExtra)

-- | Get 'TxPayload' from mempool to include into a new block which
-- will be based on the given tip. In something goes wrong, empty
-- payload is returned. That's because we would sooner create an empty
-- block to maintain decent chain quality than skip block creation.
--
-- We need to explicitly check that tip matches, even though we do
-- mempool normalization whenever we apply/rollback a block. That's
-- because we can't make them both atomically, i. e. can't guarantee
-- that either none or both of them will be done.
txGetPayload :: (MonadIO m, MonadTxpMem ext ctx m, WithLogger m) => HeaderHash -> m [TxAux]
txGetPayload neededTip = do
    TxpLocalData {..} <- askTxpMem
    (view mpLocalTxs -> memPool, memPoolTip) <-
        atomically $ (,) <$> readTVar txpMemPool <*> readTVar txpTip
    let tipMismatchMsg =
            sformat
                ("txGetPayload: tip mismatch (in DB: )"%build%
                 ", (in mempool: "%build%")")
                neededTip memPoolTip
    let topsortFailMsg = "txGetPayload: topsort failed!"
    let convertTx (txId, txAux) = WithHash (taTx txAux) txId
    case (memPoolTip == neededTip, topsortTxs convertTx $ HM.toList memPool) of
        (False, _)       -> [] <$ logWarning tipMismatchMsg
        (True, Nothing)  -> [] <$ logError topsortFailMsg
        (True, Just res) -> return $ map snd res<|MERGE_RESOLUTION|>--- conflicted
+++ resolved
@@ -27,12 +27,8 @@
 import           Pos.Crypto           (WithHash (..))
 import           Pos.DB.Class         (MonadDBRead, MonadGState (..))
 import qualified Pos.DB.GState.Common as GS
-<<<<<<< HEAD
-=======
-import           Pos.Infra.Semaphore  (BlkSemaphore, withBlkSemaphore)
 import           Pos.KnownPeers       (MonadFormatPeers)
 import           Pos.Reporting        (HasReportingContext, reportError)
->>>>>>> bcbab689
 import           Pos.Slotting         (MonadSlots (..))
 import           Pos.StateLock        (Priority (..), StateLock, withStateLock)
 import           Pos.Txp.Core         (Tx (..), TxAux (..), TxId, TxUndo, topsortTxs)
