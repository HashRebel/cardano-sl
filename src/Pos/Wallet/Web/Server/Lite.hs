{-# LANGUAGE DataKinds           #-}
{-# LANGUAGE ScopedTypeVariables #-}
{-# LANGUAGE TypeOperators       #-}

-- | Module for lite-wallet implementation of Daedalus API

module Pos.Wallet.Web.Server.Lite
       ( walletServeWebLite
       , walletServerOuts
       ) where

import qualified Control.Monad.Catch           as Catch
import qualified Control.Monad.Ether           as Ether.E
import qualified Control.Monad.Ether.Implicit  as Ether
import           Control.Monad.Except          (MonadError (throwError))
import           Mockable                      (Production, runProduction)
import           Network.Wai                   (Application)
<<<<<<< HEAD
import           Pos.Communication.Protocol    (NodeId, SendActions, hoistSendActions)
=======
import           Pos.Communication.Protocol    (SendActions)
>>>>>>> 5da4fdff
import           Servant.Server                (Handler)
import           Servant.Utils.Enter           ((:~>) (..))
import qualified STMContainers.Map             as SM
import           Universum

import           Pos.Communication             (NodeId)
import           Pos.Communication.PeerState   (runPeerStateHolder)
<<<<<<< HEAD
import           Pos.Context                   (NodeContext)
import           Pos.DB                        (NodeDBs)
=======
import           Pos.Discovery                 (getPeers, runDiscoveryConstT)
>>>>>>> 5da4fdff
import           Pos.Reporting.MemState        (runWithoutReportingContext)
import           Pos.Ssc.Class                 (SscHelpersClass)
import           Pos.Util.Context              (ContextTagK (..))
import           Pos.Wallet                    (WalletSscType)
import           Pos.Wallet.KeyStorage         (KeyData, runKeyStorageRaw)
import           Pos.Wallet.State              (getWalletState, runWalletDB)
import qualified Pos.Wallet.State              as WS
<<<<<<< HEAD
import           Pos.Wallet.WalletMode         (FakeSsc, WalletRealMode, runFakeSsc)
import           Pos.Wallet.Web.Server.Methods (WalletWebHandler, bracketWalletWS,
                                                bracketWalletWebDB, walletApplication,
=======
import           Pos.Wallet.WalletMode         (WalletStaticPeersMode)
import           Pos.Wallet.Web.Server.Methods (WalletWebHandler, walletApplication,
>>>>>>> 5da4fdff
                                                walletServeImpl, walletServer,
                                                walletServerOuts)
import           Pos.Wallet.Web.Server.Sockets (ConnectionsVar, WalletWebSockets,
                                                getWalletWebSockets, runWalletWS)
import           Pos.Wallet.Web.State          (WalletState, WalletWebDB,
                                                getWalletWebState, runWalletWebDB)
import           System.Wlog                   (usingLoggerName)


<<<<<<< HEAD
type WebHandler = WalletWebSockets (WalletWebDB (WalletRealMode WalletSscType))
=======
type WebHandler = WalletWebSockets (WalletWebDB WalletStaticPeersMode)
>>>>>>> 5da4fdff

type MainWalletState = WS.WalletState

walletServeWebLite
<<<<<<< HEAD
    :: SscHelpersClass WalletSscType
    => Proxy WalletSscType
    -> WalletRealMode WalletSscType (Set NodeId)
    -> SendActions (WalletRealMode WalletSscType)
    -> FilePath
    -> Bool
    -> Word16
    -> WalletRealMode WalletSscType ()
walletServeWebLite _ getPeers sendActions dbPath dbRebuild port =
    bracketWalletWebDB dbPath dbRebuild $ \db ->
        bracketWalletWS $ \conn -> do
            let runner = runWalletWebDB db . runWalletWS conn
            let hoistedSA :: SendActions (WalletWebHandler (WalletRealMode WalletSscType))
                hoistedSA = hoistSendActions (lift . lift) runner sendActions
            let action :: WalletWebHandler (WalletRealMode WalletSscType) Application
                action = walletApplication $ walletServer getPeers hoistedSA nat
            runner $ walletServeImpl action port
=======
    :: forall ssc.
       SscHelpersClass ssc
    => Proxy ssc
    -> SendActions WalletStaticPeersMode
    -> FilePath
    -> Bool
    -> Word16
    -> WalletStaticPeersMode ()
walletServeWebLite _ sendActions = walletServeImpl action
  where
    action :: WalletWebHandler WalletStaticPeersMode Application
    action = walletApplication $ walletServer sendActions nat
>>>>>>> 5da4fdff

nat :: WebHandler (WebHandler :~> Handler)
nat = do
    wsConn <- getWalletWebSockets
    ws     <- getWalletWebState
    kd     <- Ether.ask
    mws    <- getWalletState
    peers  <- getPeers
    pure $ NT (convertHandler mws kd ws wsConn peers)

convertHandler
    :: MainWalletState
    -> KeyData
    -> WalletState
    -> ConnectionsVar
    -> Set NodeId
    -> WebHandler a
    -> Handler a
convertHandler mws kd ws wsConn peers handler = do
    stateM <- liftIO SM.newIO
    liftIO ( runProduction
           . runFakeSsc
           . usingLoggerName "wallet-lite-api"
           . runWithoutReportingContext
           . runWalletDB mws
           . flip runKeyStorageRaw kd
           . runPeerStateHolder stateM
           . runDiscoveryConstT peers
           . runWalletWebDB ws
           . runWalletWS wsConn
           $ handler
           ) `Catch.catches` excHandlers
  where
    excHandlers = [Catch.Handler catchServant]
    catchServant = throwError

-- Stub implementations for lite wallet.
instance Ether.E.MonadReader NodeDBs NodeDBs Production where
    ask = error "Stub implementation for Lite Wallet"
    local = error "Stub implementation for Lite Wallet"

instance Ether.E.MonadReader
             'ContextTag
             (NodeContext WalletSscType)
             (FakeSsc WalletSscType Production) where
    ask = error "Stub implementation for Lite Wallet"
    local = error "Stub implementation for Lite Wallet"<|MERGE_RESOLUTION|>--- conflicted
+++ resolved
@@ -15,11 +15,6 @@
 import           Control.Monad.Except          (MonadError (throwError))
 import           Mockable                      (Production, runProduction)
 import           Network.Wai                   (Application)
-<<<<<<< HEAD
-import           Pos.Communication.Protocol    (NodeId, SendActions, hoistSendActions)
-=======
-import           Pos.Communication.Protocol    (SendActions)
->>>>>>> 5da4fdff
 import           Servant.Server                (Handler)
 import           Servant.Utils.Enter           ((:~>) (..))
 import qualified STMContainers.Map             as SM
@@ -27,12 +22,10 @@
 
 import           Pos.Communication             (NodeId)
 import           Pos.Communication.PeerState   (runPeerStateHolder)
-<<<<<<< HEAD
+import           Pos.Communication.Protocol    (SendActions, hoistSendActions)
 import           Pos.Context                   (NodeContext)
 import           Pos.DB                        (NodeDBs)
-=======
 import           Pos.Discovery                 (getPeers, runDiscoveryConstT)
->>>>>>> 5da4fdff
 import           Pos.Reporting.MemState        (runWithoutReportingContext)
 import           Pos.Ssc.Class                 (SscHelpersClass)
 import           Pos.Util.Context              (ContextTagK (..))
@@ -40,14 +33,10 @@
 import           Pos.Wallet.KeyStorage         (KeyData, runKeyStorageRaw)
 import           Pos.Wallet.State              (getWalletState, runWalletDB)
 import qualified Pos.Wallet.State              as WS
-<<<<<<< HEAD
-import           Pos.Wallet.WalletMode         (FakeSsc, WalletRealMode, runFakeSsc)
+import           Pos.Wallet.WalletMode         (FakeSsc, WalletStaticPeersMode,
+                                                runFakeSsc)
 import           Pos.Wallet.Web.Server.Methods (WalletWebHandler, bracketWalletWS,
                                                 bracketWalletWebDB, walletApplication,
-=======
-import           Pos.Wallet.WalletMode         (WalletStaticPeersMode)
-import           Pos.Wallet.Web.Server.Methods (WalletWebHandler, walletApplication,
->>>>>>> 5da4fdff
                                                 walletServeImpl, walletServer,
                                                 walletServerOuts)
 import           Pos.Wallet.Web.Server.Sockets (ConnectionsVar, WalletWebSockets,
@@ -57,47 +46,27 @@
 import           System.Wlog                   (usingLoggerName)
 
 
-<<<<<<< HEAD
-type WebHandler = WalletWebSockets (WalletWebDB (WalletRealMode WalletSscType))
-=======
-type WebHandler = WalletWebSockets (WalletWebDB WalletStaticPeersMode)
->>>>>>> 5da4fdff
+type WebHandler = WalletWebSockets (WalletWebDB (WalletStaticPeersMode WalletSscType))
 
 type MainWalletState = WS.WalletState
 
 walletServeWebLite
-<<<<<<< HEAD
     :: SscHelpersClass WalletSscType
     => Proxy WalletSscType
-    -> WalletRealMode WalletSscType (Set NodeId)
-    -> SendActions (WalletRealMode WalletSscType)
+    -> SendActions (WalletStaticPeersMode WalletSscType)
     -> FilePath
     -> Bool
     -> Word16
-    -> WalletRealMode WalletSscType ()
-walletServeWebLite _ getPeers sendActions dbPath dbRebuild port =
+    -> WalletStaticPeersMode WalletSscType ()
+walletServeWebLite _ sendActions dbPath dbRebuild port =
     bracketWalletWebDB dbPath dbRebuild $ \db ->
         bracketWalletWS $ \conn -> do
             let runner = runWalletWebDB db . runWalletWS conn
-            let hoistedSA :: SendActions (WalletWebHandler (WalletRealMode WalletSscType))
+            let hoistedSA :: SendActions (WalletWebHandler (WalletStaticPeersMode WalletSscType))
                 hoistedSA = hoistSendActions (lift . lift) runner sendActions
-            let action :: WalletWebHandler (WalletRealMode WalletSscType) Application
-                action = walletApplication $ walletServer getPeers hoistedSA nat
+            let action :: WalletWebHandler (WalletStaticPeersMode WalletSscType) Application
+                action = walletApplication $ walletServer hoistedSA nat
             runner $ walletServeImpl action port
-=======
-    :: forall ssc.
-       SscHelpersClass ssc
-    => Proxy ssc
-    -> SendActions WalletStaticPeersMode
-    -> FilePath
-    -> Bool
-    -> Word16
-    -> WalletStaticPeersMode ()
-walletServeWebLite _ sendActions = walletServeImpl action
-  where
-    action :: WalletWebHandler WalletStaticPeersMode Application
-    action = walletApplication $ walletServer sendActions nat
->>>>>>> 5da4fdff
 
 nat :: WebHandler (WebHandler :~> Handler)
 nat = do
