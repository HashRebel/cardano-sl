--- conflicted
+++ resolved
@@ -102,21 +102,12 @@
             CHUseless $
             "header doesn't continue main chain and is not more difficult"
 
-<<<<<<< HEAD
-=======
--- Given two nodes, tries to find their LCA
-findLca
-    :: (MonadDB ssc m)
-    => HeaderHash ssc -> HeaderHash ssc -> m (Maybe (BlockHeader ssc))
-findLca = notImplemented
-
 -- | Result of multiple headers classification.
 data ClassifyHeadersRes ssc
     = CHsValid (BlockHeader ssc) -- ^ Header list can be applied, LCA attached.
     | CHsUseless !Text          -- ^ Header is useless.
     | CHsInvalid !Text          -- ^ Header is invalid.
 
->>>>>>> b047618a
 -- | Classify headers received in response to 'GetHeaders' message.
 -- • If there are any errors in chain of headers, CHRinvalid is returned.
 -- • If chain of headers is a valid continuation of our main chain,
