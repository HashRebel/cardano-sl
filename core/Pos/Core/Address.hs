-- | Functionality related to 'Address' data type and related types.

module Pos.Core.Address
       (
         -- * Re-exports
         Address (..)
       , StakeholderId

       -- * Formatting
       , addressF
       , addressDetailedF
       , decodeTextAddress

       -- * Spending data checks
       , checkAddrSpendingData
       , checkPubKeyAddress
       , checkScriptAddress
       , checkRedeemAddress

       -- * Utilities
       , addrSpendingDataToType
       , addrAttributesUnwrapped
       , deriveLvl2KeyPair
       , deriveFirstHDAddress

       -- * Pattern-matching helpers
       , isRedeemAddress
       , isUnknownAddressType
       , isBootstrapEraDistrAddress

       -- * Construction
       , IsBootstrapEraAddr (..)
       , makeAddress
       , makePubKeyAddress
       , makePubKeyAddressBoot
       , makeRootPubKeyAddress
       , makePubKeyHdwAddress
       , makeScriptAddress
       , makeRedeemAddress

       , createHDAddressNH
       , createHDAddressH

         -- * Internals
       , AddressHash
       , addressHash
       , unsafeAddressHash
       ) where

import           Universum

import           Crypto.Hash              (Blake2b_224, Digest, SHA3_256)
import qualified Crypto.Hash              as CryptoHash
import           Data.ByteString.Base58   (Alphabet (..), bitcoinAlphabet, decodeBase58,
                                           encodeBase58)
import           Data.Hashable            (Hashable (..))
import qualified Data.Text.Buildable      as Buildable
import           Formatting               (Format, bprint, build, builder, int, later,
                                           (%))
import           Serokell.Util            (mapJson)

import           Pos.Binary.Class         (Bi)
import qualified Pos.Binary.Class         as Bi
import           Pos.Binary.Crypto        ()
import           Pos.Core.Coin            ()
<<<<<<< HEAD
import           Pos.Core.Constants       (accountGenesisIndex, wAddressGenesisIndex)
=======
>>>>>>> 9eeb0c92
import           Pos.Core.Types           (AddrAttributes (..), AddrSpendingData (..),
                                           AddrStakeDistribution (..), AddrType (..),
                                           Address (..), Address' (..), AddressHash,
                                           Script, StakeholderId)
import           Pos.Crypto.Hashing       (AbstractHash (AbstractHash), hashHexF,
                                           shortHashF)
import           Pos.Crypto.HD            (HDAddressPayload, HDPassphrase,
<<<<<<< HEAD
                                           deriveHDPassphrase, deriveHDPublicKey,
                                           deriveHDSecretKey, packHDAddressAttr)
=======
                                           ShouldCheckPassphrase (..), deriveHDPassphrase,
                                           deriveHDPublicKey, deriveHDSecretKey,
                                           packHDAddressAttr)
>>>>>>> 9eeb0c92
import           Pos.Crypto.Signing.Types (EncryptedSecretKey, PassPhrase, PublicKey,
                                           RedeemPublicKey, encToPublic)
import           Pos.Data.Attributes      (attrData, mkAttributes)

instance Bi Address => Hashable Address where
    hashWithSalt s = hashWithSalt s . Bi.serialize'

----------------------------------------------------------------------------
-- Formatting, pretty-printing
----------------------------------------------------------------------------

instance Buildable AddrSpendingData where
    build =
        \case
            PubKeyASD pk -> bprint ("PubKeyASD " %build) pk
            ScriptASD script -> bprint ("ScriptASD "%build) script
            RedeemASD rpk -> bprint ("RedeemASD "%build) rpk
            UnknownASD tag _ -> bprint ("UnknownASD with tag "%int) tag

instance Buildable AddrStakeDistribution where
    build =
        \case
            BootstrapEraDistr -> "Bootstrap era distribution"
            SingleKeyDistr id ->
                bprint ("Single key distribution ("%shortHashF%")") id
            UnsafeMultiKeyDistr distr ->
                bprint ("Multi key distribution: "%mapJson) distr

instance Buildable AddrAttributes where
    build (AddrAttributes {..}) =
        bprint
            ("AddrAttributes { stake distribution: "%build%
             ", derivation path: "%builder%" }")
            aaStakeDistribution
            derivationPathBuilder
      where
        derivationPathBuilder =
            case aaPkDerivationPath of
                Nothing -> "{}"
                Just _  -> "{path is encrypted}"

-- | A formatter showing guts of an 'Address'.
addressDetailedF :: Format r (Address -> r)
addressDetailedF =
    later $ \Address {..} ->
        bprint (builder%" address with root "%hashHexF%", attributes: "%build)
            (formattedType addrType) addrRoot addrAttributes
  where
    formattedType =
        \case
            ATPubKey      -> "PubKey"
            ATScript      -> "Script"
            ATRedeem      -> "Redeem"
            ATUnknown tag -> "Unknown#" <> Buildable.build tag

-- | Currently we gonna use Bitcoin alphabet for representing addresses in
-- base58
addrAlphabet :: Alphabet
addrAlphabet = bitcoinAlphabet

addrToBase58 :: Bi Address => Address -> ByteString
addrToBase58 = encodeBase58 addrAlphabet . Bi.serialize'

instance Bi Address => Buildable Address where
    build = Buildable.build . decodeUtf8 @Text . addrToBase58

-- | Specialized formatter for 'Address'.
addressF :: Bi Address => Format r (Address -> r)
addressF = build

-- | A function which decodes base58-encoded 'Address'.
decodeTextAddress :: Bi Address => Text -> Either Text Address
decodeTextAddress = decodeAddress . encodeUtf8
  where
    decodeAddress :: Bi Address => ByteString -> Either Text Address
    decodeAddress bs = do
        let base58Err = "Invalid base58 representation of address"
        dbs <- maybeToRight base58Err $ decodeBase58 addrAlphabet bs
        Bi.decodeFull dbs

----------------------------------------------------------------------------
-- Constructors
----------------------------------------------------------------------------

-- | Make an 'Address' from spending data and attributes.
makeAddress :: Bi Address' => AddrSpendingData -> AddrAttributes -> Address
makeAddress spendingData attributesUnwrapped =
    Address
    { addrRoot = addressHash address'
    , addrAttributes = attributes
    , ..
    }
  where
    addrType = addrSpendingDataToType spendingData
    attributes = mkAttributes attributesUnwrapped
    address' = Address' (addrType, spendingData, attributes)

-- | This newtype exists for clarity. It is used to tell pubkey
-- address creation functions whether an address is intended for
-- bootstrap era.
newtype IsBootstrapEraAddr = IsBootstrapEraAddr Bool

-- | A function for making an address from 'PublicKey'.
makePubKeyAddress :: Bi Address' => IsBootstrapEraAddr -> PublicKey -> Address
makePubKeyAddress = makePubKeyAddressImpl Nothing

-- | A function for making an address from 'PublicKey' for bootstrap era.
makePubKeyAddressBoot :: Bi Address' => PublicKey -> Address
makePubKeyAddressBoot = makePubKeyAddress (IsBootstrapEraAddr True)

-- | This function creates a root public key address. Stake
-- distribution doesn't matter for root addresses because by design
-- nobody should even use these addresses as outputs, so we can put
-- arbitrary distribution there. We use bootstrap era distribution
-- because its representation is more compact.
makeRootPubKeyAddress :: Bi Address' => PublicKey -> Address
makeRootPubKeyAddress = makePubKeyAddressBoot

-- | A function for making an HDW address.
makePubKeyHdwAddress
    :: Bi Address'
    => IsBootstrapEraAddr
    -> HDAddressPayload    -- ^ Derivation path
    -> PublicKey
    -> Address
makePubKeyHdwAddress ibe path = makePubKeyAddressImpl (Just path) ibe

makePubKeyAddressImpl
    :: Bi Address'
    => Maybe HDAddressPayload
    -> IsBootstrapEraAddr
    -> PublicKey
    -> Address
makePubKeyAddressImpl path (IsBootstrapEraAddr isBootstrapEra) key =
    makeAddress spendingData attrs
  where
    spendingData = PubKeyASD key
    distr
        | isBootstrapEra = BootstrapEraDistr
        | otherwise = SingleKeyDistr (addressHash key)
    attrs =
        AddrAttributes {aaStakeDistribution = distr, aaPkDerivationPath = path}

-- | A function for making an address from a validation 'Script'.  It
-- takes an optional 'StakeholderId'. If it's given, it will receive
-- the stake sent to the resulting 'Address'. Otherwise it's assumed
-- that an 'Address' is created for bootstrap era.
makeScriptAddress :: Bi Address' => Maybe StakeholderId -> Script -> Address
makeScriptAddress stakeholder scr = makeAddress spendingData attrs
  where
    spendingData = ScriptASD scr
    aaStakeDistribution = maybe BootstrapEraDistr SingleKeyDistr stakeholder
    attrs = AddrAttributes {aaPkDerivationPath = Nothing, ..}

-- | A function for making an address from 'RedeemPublicKey'.
makeRedeemAddress :: Bi Address' => RedeemPublicKey -> Address
makeRedeemAddress key = makeAddress spendingData attrs
  where
    spendingData = RedeemASD key
    attrs =
        AddrAttributes
        {aaStakeDistribution = BootstrapEraDistr, aaPkDerivationPath = Nothing}

-- | Create address from secret key in hardened way.
createHDAddressH
    :: Bi Address'
    => IsBootstrapEraAddr
    -> ShouldCheckPassphrase
    -> PassPhrase
    -> HDPassphrase
    -> EncryptedSecretKey
    -> [Word32]
    -> Word32
    -> Maybe (Address, EncryptedSecretKey)
createHDAddressH ibea scp passphrase walletPassphrase parent parentPath childIndex = do
    derivedSK <- deriveHDSecretKey scp passphrase parent childIndex
    let addressPayload = packHDAddressAttr walletPassphrase $ parentPath ++ [childIndex]
    let pk = encToPublic derivedSK
    return (makePubKeyHdwAddress ibea addressPayload pk, derivedSK)

-- | Create address from public key via non-hardened way.
createHDAddressNH
    :: Bi Address'
    => IsBootstrapEraAddr
    -> HDPassphrase
    -> PublicKey
    -> [Word32]
    -> Word32
    -> (Address, PublicKey)
createHDAddressNH ibea passphrase parent parentPath childIndex = do
    let derivedPK = deriveHDPublicKey parent childIndex
    let addressPayload = packHDAddressAttr passphrase $ parentPath ++ [childIndex]
    (makePubKeyHdwAddress ibea addressPayload derivedPK, derivedPK)

----------------------------------------------------------------------------
-- Checks
----------------------------------------------------------------------------

-- | Check whether given 'AddrSpendingData' corresponds to given
-- 'Address'.
checkAddrSpendingData :: (Bi Address, Bi Address') => AddrSpendingData -> Address -> Bool
checkAddrSpendingData asd Address {..} =
    addrRoot == addressHash address' && addrType == addrSpendingDataToType asd
  where
    address' = Address' (addrType, asd, addrAttributes)

-- | Check if given 'Address' is created from given 'PublicKey'
checkPubKeyAddress :: (Bi Address, Bi Address') => PublicKey -> Address -> Bool
checkPubKeyAddress pk = checkAddrSpendingData (PubKeyASD pk)

-- | Check if given 'Address' is created from given validation script
checkScriptAddress :: (Bi Address, Bi Address') => Script -> Address -> Bool
checkScriptAddress script = checkAddrSpendingData (ScriptASD script)

-- | Check if given 'Address' is created from given 'RedeemPublicKey'
checkRedeemAddress :: (Bi Address, Bi Address') => RedeemPublicKey -> Address -> Bool
checkRedeemAddress rpk = checkAddrSpendingData (RedeemASD rpk)

----------------------------------------------------------------------------
-- Hashing
----------------------------------------------------------------------------

unsafeAddressHash :: Bi a => a -> AddressHash b
unsafeAddressHash = AbstractHash . secondHash . firstHash
  where
    firstHash :: Bi a => a -> Digest SHA3_256
    firstHash = CryptoHash.hash . Bi.serialize'
    secondHash :: Digest SHA3_256 -> Digest Blake2b_224
    secondHash = CryptoHash.hash

addressHash :: Bi a => a -> AddressHash a
addressHash = unsafeAddressHash

----------------------------------------------------------------------------
-- Utils
----------------------------------------------------------------------------

-- | Convert 'AddrSpendingData' to the corresponding 'AddrType'.
addrSpendingDataToType :: AddrSpendingData -> AddrType
addrSpendingDataToType =
    \case
        PubKeyASD {} -> ATPubKey
        ScriptASD {} -> ATScript
        RedeemASD {} -> ATRedeem
        UnknownASD tag _ -> ATUnknown tag

-- | Get 'AddrAttributes' from 'Address'.
addrAttributesUnwrapped :: Address -> AddrAttributes
addrAttributesUnwrapped = attrData . addrAttributes

-- | Makes account secret key for given wallet set.
deriveLvl2KeyPair
    :: Bi Address'
    => IsBootstrapEraAddr
    -> ShouldCheckPassphrase
    -> PassPhrase
    -> EncryptedSecretKey -- ^ key of wallet
    -> Word32 -- ^ account derivation index
    -> Word32 -- ^ address derivation index
    -> Maybe (Address, EncryptedSecretKey)
deriveLvl2KeyPair ibea scp passphrase wsKey accountIndex addressIndex = do
    wKey <- deriveHDSecretKey scp passphrase wsKey accountIndex
    let hdPass = deriveHDPassphrase $ encToPublic wsKey
    -- We don't need to check passphrase twice
    createHDAddressH ibea (ShouldCheckPassphrase False) passphrase hdPass wKey [accountIndex] addressIndex

deriveFirstHDAddress
    :: Bi Address'
    => IsBootstrapEraAddr
    -> PassPhrase
    -> EncryptedSecretKey -- ^ key of wallet set
    -> Maybe (Address, EncryptedSecretKey)
deriveFirstHDAddress ibea passphrase wsKey =
    deriveLvl2KeyPair ibea passphrase wsKey accountGenesisIndex wAddressGenesisIndex

----------------------------------------------------------------------------
-- Pattern-matching helpers
----------------------------------------------------------------------------

-- | Check whether an 'Address' is redeem address.
isRedeemAddress :: Address -> Bool
isRedeemAddress Address {..} =
    case addrType of
        ATRedeem -> True
        _        -> False

isUnknownAddressType :: Address -> Bool
isUnknownAddressType Address {..} =
    case addrType of
        ATUnknown {} -> True
        _            -> False

-- | Check whether an 'Address' has bootstrap era stake distribution.
isBootstrapEraDistrAddress :: Address -> Bool
isBootstrapEraDistrAddress (addrAttributesUnwrapped -> AddrAttributes {..}) =
    case aaStakeDistribution of
        BootstrapEraDistr -> True
        _                 -> False<|MERGE_RESOLUTION|>--- conflicted
+++ resolved
@@ -63,10 +63,7 @@
 import qualified Pos.Binary.Class         as Bi
 import           Pos.Binary.Crypto        ()
 import           Pos.Core.Coin            ()
-<<<<<<< HEAD
 import           Pos.Core.Constants       (accountGenesisIndex, wAddressGenesisIndex)
-=======
->>>>>>> 9eeb0c92
 import           Pos.Core.Types           (AddrAttributes (..), AddrSpendingData (..),
                                            AddrStakeDistribution (..), AddrType (..),
                                            Address (..), Address' (..), AddressHash,
@@ -74,14 +71,9 @@
 import           Pos.Crypto.Hashing       (AbstractHash (AbstractHash), hashHexF,
                                            shortHashF)
 import           Pos.Crypto.HD            (HDAddressPayload, HDPassphrase,
-<<<<<<< HEAD
-                                           deriveHDPassphrase, deriveHDPublicKey,
-                                           deriveHDSecretKey, packHDAddressAttr)
-=======
                                            ShouldCheckPassphrase (..), deriveHDPassphrase,
                                            deriveHDPublicKey, deriveHDSecretKey,
                                            packHDAddressAttr)
->>>>>>> 9eeb0c92
 import           Pos.Crypto.Signing.Types (EncryptedSecretKey, PassPhrase, PublicKey,
                                            RedeemPublicKey, encToPublic)
 import           Pos.Data.Attributes      (attrData, mkAttributes)
@@ -355,7 +347,7 @@
     -> EncryptedSecretKey -- ^ key of wallet set
     -> Maybe (Address, EncryptedSecretKey)
 deriveFirstHDAddress ibea passphrase wsKey =
-    deriveLvl2KeyPair ibea passphrase wsKey accountGenesisIndex wAddressGenesisIndex
+    deriveLvl2KeyPair ibea (ShouldCheckPassphrase False) passphrase wsKey accountGenesisIndex wAddressGenesisIndex
 
 ----------------------------------------------------------------------------
 -- Pattern-matching helpers
