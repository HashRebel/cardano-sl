--- conflicted
+++ resolved
@@ -63,13 +63,7 @@
 import           Pos.Ssc.GodTossing          (SscGodTossing)
 import           Pos.Txp                     (GenericTxpLocalData, TxpGlobalSettings,
                                               TxpHolderTag, TxpMetrics, ignoreTxpMetrics,
-<<<<<<< HEAD
                                               mkTxpLocalData)
-import           Pos.Txp.Toil.Types          (GenesisStakeholders (..), GenesisUtxo (..),
-                                              gtcStakeholders, mkGenesisTxpContext)
-=======
-                                              mkTxpLocalData, txpGlobalSettings)
->>>>>>> 6d85c7ef
 import           Pos.Update.Context          (UpdateContext, mkUpdateContext)
 import           Pos.Util                    (HasLens (..), Some, postfixLFields)
 import           Pos.WorkMode.Class          (TxpExtra_TMP)
