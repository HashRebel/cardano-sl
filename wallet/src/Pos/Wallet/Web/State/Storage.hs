--- conflicted
+++ resolved
@@ -113,11 +113,8 @@
 import           Formatting ((%))
 import qualified Formatting as F
 import           Pos.Client.Txp.History (TxHistoryEntry, txHistoryListToMap)
-<<<<<<< HEAD
-import           Pos.Core (BlockCount (..), ChainDifficulty (..), HeaderHash, SlotId, Timestamp)
-=======
-import           Pos.Core (Address, HeaderHash, SlotId, Timestamp)
->>>>>>> 332158ac
+import           Pos.Core (Address, BlockCount (..), ChainDifficulty (..), HeaderHash, SlotId,
+                           Timestamp)
 import           Pos.Core.Configuration (HasConfiguration)
 import           Pos.Core.Txp (TxAux, TxId)
 import           Pos.SafeCopy ()
@@ -131,11 +128,8 @@
 import           Pos.Wallet.Web.Pending.Util (cancelApplyingPtx, incPtxSubmitTimingPure,
                                               mkPtxSubmitTiming, ptxMarkAcknowledgedPure,
                                               resetFailedPtx)
-<<<<<<< HEAD
 import qualified Pos.Wallet.Web.State.Migrations as Migrations
-=======
 import           Serokell.Util (zoom')
->>>>>>> 332158ac
 
 -- | Type alias for indices which are used to maintain order
 -- in which addresses were created.
@@ -247,15 +241,9 @@
 
 data WalletInfo = WalletInfo
     { -- | Wallet metadata (name, assurance, etc.)
-<<<<<<< HEAD
-      _wiMeta           :: !CWalletMeta
+      _wiMeta           :: !WebTypes.CWalletMeta
       -- | Last time when wallet passphrase was updated.
-    , _wiPassphraseLU   :: !PassPhraseLU
-=======
-      _wiMeta         :: !WebTypes.CWalletMeta
-      -- | Last time when wallet passphrase was updated.
-    , _wiPassphraseLU :: !WebTypes.PassPhraseLU
->>>>>>> 332158ac
+    , _wiPassphraseLU   :: !WebTypes.PassPhraseLU
       -- | Wallet creation time.
     , _wiCreationTime   :: !POSIXTime
       -- | Incapsulate the history of this wallet in terms of "lifecycle".
@@ -421,14 +409,9 @@
 getWalletPassLU :: WebTypes.CId WebTypes.Wal -> Query (Maybe WebTypes.PassPhraseLU)
 getWalletPassLU cWalId = preview (wsWalletInfos . ix cWalId . wiPassphraseLU)
 
--- | Get wallet sync tip.
-<<<<<<< HEAD
-getWalletSyncState :: CId Wal -> Query (Maybe WalletSyncState)
+-- | Get wallet sync state.
+getWalletSyncState :: WebTypes.CId WebTypes.Wal -> Query (Maybe WalletSyncState)
 getWalletSyncState cWalId = preview (wsWalletInfos . ix cWalId . wiSyncState)
-=======
-getWalletSyncTip :: WebTypes.CId WebTypes.Wal -> Query (Maybe WalletTip)
-getWalletSyncTip cWalId = preview (wsWalletInfos . ix cWalId . wiSyncTip)
->>>>>>> 332158ac
 
 -- | Get IDs of all existing and /ready/ wallets.
 getWalletAddresses :: Query [WebTypes.CId WebTypes.Wal]
@@ -602,26 +585,21 @@
 
 -- | Declare that given wallet has been synced with blockchain up to block with given
 -- header hash.
-<<<<<<< HEAD
-setWalletSyncTip :: CId Wal -> HeaderHash -> Update ()
+setWalletSyncTip :: WebTypes.CId WebTypes.Wal -> HeaderHash -> Update ()
 setWalletSyncTip cWalId hh = wsWalletInfos . ix cWalId . wiSyncState .= SyncedWith hh
 
 -- | Deliberately-verbose transaction to update the 'SyncState' for this wallet during a
 -- restoration.
-setWalletRestorationSyncTip :: CId Wal
+setWalletRestorationSyncTip :: WebTypes.CId WebTypes.Wal
                             -> RestorationBlockDepth
                             -> HeaderHash
                             -> Update ()
 setWalletRestorationSyncTip cWalId rhh hh = wsWalletInfos . ix cWalId . wiSyncState .= RestoringFrom rhh hh
 
-updateSyncStatistics :: CId Wal
-                           -> SyncStatistics
-                           -> Update ()
+updateSyncStatistics :: WebTypes.CId WebTypes.Wal
+                     -> SyncStatistics
+                     -> Update ()
 updateSyncStatistics cWalId stats = wsWalletInfos . ix cWalId . wiSyncStatistics .= stats
-=======
-setWalletSyncTip :: WebTypes.CId WebTypes.Wal -> HeaderHash -> Update ()
-setWalletSyncTip cWalId hh = wsWalletInfos . ix cWalId . wiSyncTip .= SyncedWith hh
->>>>>>> 332158ac
 
 -- | Set meta data for transaction only if it hasn't been set already.
 -- FIXME: this will be removed later (temporary solution) (not really =\)
@@ -817,13 +795,7 @@
 deriveSafeCopySimple 0 'base ''PtxSubmitTiming
 deriveSafeCopySimple 0 'base ''PtxMetaUpdate
 deriveSafeCopySimple 0 'base ''PendingTx
-<<<<<<< HEAD
-deriveSafeCopySimple 0 'base ''AddressInfo
-deriveSafeCopySimple 0 'base ''AccountInfo
-=======
 deriveSafeCopySimple 0 'base ''WAddressMeta
-deriveSafeCopySimple 0 'base ''WalletTip
->>>>>>> 332158ac
 deriveSafeCopySimple 0 'base ''WalletInfo
 deriveSafeCopySimple 0 'base ''RestorationBlockDepth
 deriveSafeCopySimple 0 'base ''SyncThroughput
@@ -831,14 +803,13 @@
 
 -- Legacy versions, for migrations
 
-<<<<<<< HEAD
 deriveSafeCopySimple 1 'extension ''WalletSyncState
 
 instance Migrate WalletSyncState where
     type MigrateFrom WalletSyncState = Migrations.WalletTip
     migrate  Migrations.NotSynced     = NotSynced
     migrate (Migrations.SyncedWith h) = SyncedWith h
-=======
+
 data AddressInfo_v0 = AddressInfo_v0
     { _v0_adiCWAddressMeta :: !WebTypes.CWAddressMeta
     , _v0_adiSortingKey    :: !AddressSortingKey
@@ -853,7 +824,6 @@
     , _v0_aiRemovedAddresses :: !CAddresses_v0
     , _v0_aiUnusedKey        :: !AddressSortingKey
     }
->>>>>>> 332158ac
 
 data WalletStorage_v0 = WalletStorage_v0
     { _v0_wsWalletInfos     :: !(HashMap (WebTypes.CId WebTypes.Wal) WalletInfo)
