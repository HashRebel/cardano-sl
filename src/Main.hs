{-# LANGUAGE ConstraintKinds            #-}
{-# LANGUAGE GeneralizedNewtypeDeriving #-}
<<<<<<< HEAD
{-# LANGUAGE NoImplicitPrelude          #-}
=======
{-# LANGUAGE RecursiveDo                #-}
{-# LANGUAGE ScopedTypeVariables        #-}
>>>>>>> 740a812d
{-# LANGUAGE TemplateHaskell            #-}


module Main where


import           Control.Lens             (at, ix, makeLenses, preuse, use, (%=), (.=),
                                           (<<.=))
import           Control.Monad.Catch      (MonadCatch)
import           Crypto.Hash              (Digest, SHA256, hashlazy)
import qualified Data.Binary              as Bin (encode)
import           Data.Default             (Default, def)
import           Data.Fixed               (div')
import           Data.IORef               (IORef, atomicModifyIORef', modifyIORef',
                                           newIORef, readIORef, writeIORef)
import qualified Data.Map                 as Map
import qualified Data.Set                 as Set (fromList, insert, toList, (\\))
import qualified Data.Text                as T
import qualified Data.Text.Buildable      as Buildable
import           Formatting               (Format, bprint, build, int, sformat, shown,
                                           (%))
import qualified Prelude
import           Protolude                hiding (for, wait, (%))
import           System.IO.Unsafe         (unsafePerformIO)
import           System.Random            (randomIO, randomRIO)

import           Control.TimeWarp.Logging (LoggerName (..), Severity (..),
                                           WithNamedLogger, initLogging, logError,
                                           logInfo, setLoggerName, usingLoggerName)
import           Control.TimeWarp.Timed   (Microsecond, MonadTimed, for, fork, ms,
                                           repeatForever, runTimedIO, sec, sleepForever,
                                           till, virtualTime, wait)
import           Serokell.Util            ()

import           SecretSharing

----------------------------------------------------------------------------
-- Utility types and functions
----------------------------------------------------------------------------

type Hash = Digest SHA256

newtype NodeId = NodeId
    { getNodeId :: Int
    } deriving (Eq, Ord, Enum)

instance Prelude.Show NodeId where
    show (NodeId x) = "#" ++ show x

node :: Format r (NodeId -> r)
node = shown

type WorkMode m
    = ( WithNamedLogger m
      , MonadTimed m
      , MonadCatch m
      , MonadIO m)

----------------------------------------------------------------------------
-- Constants
----------------------------------------------------------------------------

n :: Integral a => a
n = 3

t :: Integral a => a
t = 0

k :: Integral a => a
k = 3

slotDuration :: Microsecond
slotDuration = sec 1

epochSlots :: Integral a => a
epochSlots = 6*k

----------------------------------------------------------------------------
-- Transactions, blocks
----------------------------------------------------------------------------

-- | Transaction input
data TxIn = TxIn
    { txInHash  :: Hash -- ^ Which transaction's output is used
    , txInIndex :: Int -- ^ Index of the output in transaction's outputs
    } deriving (Eq, Ord, Show)

-- | Transaction output
data TxOut = TxOut {
    txOutValue :: Word64 }   -- ^ Output value
    deriving (Eq, Ord, Show)

-- | Transaction
data Tx = Tx
    { txInputs  :: [TxIn]
    , txOutputs :: [TxOut]
    , txHash    :: Hash -- ^ Hash of the transaction
    } deriving (Eq, Ord, Show)

-- | An entry in a block
data Entry

      -- | Transaction
    = ETx Tx

      -- | Hash of random string U that a node has committed to
    | EUHash NodeId Hash
      -- | An encrypted piece of secret-shared U that the first node sent to
      -- the second node (and encrypted with the second node's pubkey)
    | EUShare NodeId NodeId (Encrypted Share)
      -- | Leaders for a specific epoch
    | ELeaders Int [NodeId]

    deriving (Eq, Ord, Show)

-- | Block
type Block = [Entry]

displayEntry :: Entry -> Text
displayEntry (ETx tx) =
    "transaction " <> show tx
displayEntry (EUHash nid h) =
    sformat (node%"'s commitment = "%shown) nid h
displayEntry (EUShare n_from n_to share) =
    sformat (node%"'s share for "%node%" = "%build) n_from n_to share
displayEntry (ELeaders epoch leaders) =
    sformat ("leaders for epoch "%int%" = "%shown) epoch leaders

----------------------------------------------------------------------------
-- Very advanced crypto
----------------------------------------------------------------------------

data Encrypted a = Enc NodeId a
    deriving (Eq, Ord, Show)

instance Buildable.Buildable a => Buildable.Buildable (Encrypted a) where
    build (Enc nid a) = bprint ("Enc "%node%" "%build) nid a

-- | “Encrypt” data with node's pubkey
encrypt :: NodeId -> a -> Encrypted a
encrypt = Enc

-- | “Decrypt” data with node's private key
decrypt :: NodeId -> Encrypted a -> Maybe a
decrypt nid (Enc nid' a) = if nid == nid' then Just a else Nothing

----------------------------------------------------------------------------
-- Messages that nodes send to each other
----------------------------------------------------------------------------

data Message
    = MEntry Entry
    | MBlock Block
    | MPing
    deriving (Eq, Ord, Show)

displayMessage :: Message -> Text
displayMessage MPing       = "ping"
displayMessage (MEntry e)  = displayEntry e
displayMessage (MBlock es) = sformat ("block with "%int%" entries") (length es)

----------------------------------------------------------------------------
-- Network simulation
----------------------------------------------------------------------------

{- |
A node is given:

* Its ID
* A function to send messages

A node also provides a callback which can be used to send messages to the
node (and the callback knows who sent it a message).
-}
type Node m =
       NodeId
    -> (NodeId -> Message -> m ())
    -> m (NodeId -> Message -> m ())

node_ping :: WorkMode m => NodeId -> Node m
node_ping pingId = \_self sendTo -> do
    inSlot True $ \_epoch _slot -> do
        logInfo $ sformat ("pinging "%node) pingId
        sendTo pingId MPing
    return $ \n_from message -> case message of
        MPing -> do
            logInfo $ sformat ("pinged by "%node) n_from
        _ -> do
            logInfo $ sformat ("unknown message from "%node) n_from

runNodes :: WorkMode m => [Node m] -> m ()
runNodes nodes = setLoggerName "xx" $ do
    -- The system shall start working in a bit of time. Not exactly right now
    -- because due to the way inSlot implemented, it'd be nice to wait a bit
    -- – if we start right now then all nodes will miss the first slot of the
    -- first epoch.
    now <- virtualTime
    liftIO $ writeIORef systemStart (now + slotDuration `div` 2)
    inSlot False $ \epoch slot -> do
        when (slot == 0) $
            logInfo $ sformat ("========== EPOCH "%int%" ==========") epoch
        logInfo $ sformat ("---------- slot "%int%" ----------") slot
    nodeCallbacks <- liftIO $ newIORef mempty
    let send n_from n_to message = do
            f <- (Map.! n_to) <$> liftIO (readIORef nodeCallbacks)
            f n_from message
    for_ (zip [0..] nodes) $ \(i, nodeFun) -> do
        let nid = NodeId i
        f <- nodeFun nid (send nid)
        liftIO $ modifyIORef' nodeCallbacks (Map.insert nid f)
    sleepForever

systemStart :: IORef Microsecond
systemStart = unsafePerformIO $ newIORef undefined
{-# NOINLINE systemStart #-}

{- |
Run something at the beginning of every slot. The first parameter is epoch
number (starting from 0) and the second parameter is slot number in the epoch
(from 0 to epochLen-1).

The 'Bool' parameter says whether a delay should be introduced. It's useful for nodes (so that node logging messages would come after “EPOCH n” logging messages).
-}
inSlot :: WorkMode m => Bool -> (Int -> Int -> m ()) -> m ()
inSlot delay f = void $ fork $ do
    start <- liftIO $ readIORef systemStart
    let getAbsoluteSlot :: WorkMode m => m Int
        getAbsoluteSlot = do
            now <- virtualTime
            return (div' (now - start) slotDuration)
    -- Wait until the next slot begins
    nextSlotStart <- do
        absoluteSlot <- getAbsoluteSlot
        return (start + fromIntegral (absoluteSlot+1) * slotDuration)
    -- Now that we're synchronised with slots, start repeating
    -- forever. 'repeatForever' has slight precision problems, so we delay
    -- everything by 50ms.
    wait (till nextSlotStart)
    repeatForever slotDuration handler $ do
        when delay $ wait (for 50 ms)
        wait (for 50 ms)
        absoluteSlot <- getAbsoluteSlot
        let (epoch, slot) = absoluteSlot `divMod` epochSlots
        f epoch slot
  where
    handler e = do
        logError $ sformat
            ("error was caught, restarting in 5 seconds: "%build) e
        return $ sec 5

{- ==================== TODO ====================

Timing issues
~~~~~~~~~~~~~~~~~~~~~~~~~~~~~~~~~~~~~~~~

* What to do about blocks delivered a bit late? E.g. let's assume that a
  block was generated in slot X, but received by another node in slot Y. What
  are the conditions on Y under which the block should (and shouldn't) be
  accepted?

* What to do about extremely delayed entries that are the same as ones we
  already received before (but already included into one of the previous
  blocks?) How does Bitcoin deal with it?

* We should distinguish between new blocks and old blocks; new blocks aren't
  trusted, old blocks are.

* Off-by-one errors: should we trust blocks that are K slots old (or older),
  or only ones that are K+1 slots old or older?

* Let's say that we receive a transaction, and then we receive a block
  containing that transaction. We remove the transaction from our list of
  pending transactions. Later (before K slots pass) it turns out that that
  block was bad, and we discard it; then we should add the transaction
  back. Right? If this is how it works, then it means that somebody can
  prevent the transaction from being included into the blockchain for the
  duration of K−1 slots – right? How easy/probable/important is it in
  practice?

Validation issues
~~~~~~~~~~~~~~~~~~~~~~~~~~~~~~~~~~~~~~~~

* Blocks should build on each other. We should discard shorter histories.

* We should validate entries that we receive

* We should validate blocks that we receive; in particular, we should check
  that blocks we receive are generated by nodes who had the right to generate
  them

Other issues
~~~~~~~~~~~~~~~~~~~~~~~~~~~~~~~~~~~~~~~~

* Create a typo synonym for epoch number?

* We should be able to query blocks from other nodes, like in Bitcoin (if
  e.g. we've been offline for several slots or even epochs) but this isn't
  implemented yet. In fact, most stuff from Bitcoin isn't implemented.

-}

data FullNodeState = FullNodeState
    { -- | List of entries that the node has received but that aren't included
      -- into any block yet
      _pendingEntries :: Set Entry
      -- | Leaders for epochs (currently it just stores leaders for all
      -- epochs, but we really only need the leader list for this epoch and
      -- the next epoch)
    , _epochLeaders   :: Map Int [NodeId]
      -- | Blocks
    , _blocks         :: [Block]
    }

makeLenses ''FullNodeState

instance Default FullNodeState where
    def =
        FullNodeState
        { _pendingEntries = mempty
        , _epochLeaders = mempty
        , _blocks = []
        }

{-
If some node becomes inactive, other nodes will be able to recover its U by
exchanging decrypted pieces of secret-shared U they've been sent.

After K slots all nodes are guaranteed to have a common prefix; each node
computes the random satoshi index from all available Us to find out who has
won the leader election and can generate the next block.
-}

fullNode :: WorkMode m => Node m
fullNode = \self sendTo -> setLoggerName (LoggerName (show self)) $ do
    nodeState <- liftIO $ newIORef (def :: FullNodeState)
    let withNodeState act = liftIO $
            atomicModifyIORef' nodeState (swap . runState act)

    -- Empty the list of pending entries and create a block
    let createBlock :: WorkMode m => m Block
        createBlock = withNodeState $ do
            es <- pendingEntries <<.= mempty
            return (Set.toList es)

    -- This will run at the beginning of each slot:
    inSlot True $ \epoch slot -> do
        -- For now we just send messages to everyone instead of letting them
        -- propagate, implementing peers, etc.
        let sendEveryone x = for_ [NodeId 0 .. NodeId (n-1)] $ \i ->
                                 sendTo i x

        -- Create a block and send it to everyone
        let createAndSendBlock = do
                blk <- createBlock
                sendEveryone (MBlock blk)
                if null blk then
                    logInfo "created an empty block"
                else
                    logInfo $ T.intercalate "\n" $
                        "created a block:" :
                        map (\e -> "  * " <> displayEntry e) blk

        -- If this is the first epoch ever, we haven't agreed on who will
        -- mine blocks in this epoch, so let's just say that the 0th node is
        -- the master node. In slot 0, node 0 will announce who will mine
        -- blocks in the next epoch; in other slots it will just mine new
        -- blocks.
        when (self == NodeId 0 && epoch == 0) $ do
            when (slot == 0) $ do
                leaders <- map NodeId <$>
                           replicateM epochSlots (liftIO $ randomRIO (0, n-1))
                withNodeState $ do
                    pendingEntries %= Set.insert (ELeaders (epoch+1) leaders)
                logInfo "generated random leaders for epoch 1 \
                        \(as master node)"
            createAndSendBlock

        -- When the epoch starts, we do the following:
        --   * generate U, a random bitvector that will be used as a seed to
        --     the PRNG that will choose leaders (nodes who will mine each
        --     block in the next epoch). For now the seed is actually just a
        --     Word64.
        --   * secret-share U and encrypt each piece with corresponding
        --     node's pubkey; the secret can be recovered with at least
        --     N−T available pieces
        --   * post encrypted shares and a commitment to U to the blockchain
        --     (so that later on we wouldn't be able to cheat by using
        --     a different U)
        when (slot == 0) $ do
            u <- liftIO (randomIO :: IO Word64)
            let shares = shareSecret n (n-t) (toS (Bin.encode u))
            for_ (zip shares [NodeId 0..]) $ \(share, i) ->
                sendEveryone (MEntry (EUShare self i (encrypt i share)))
            sendEveryone (MEntry (EUHash self (hashlazy (Bin.encode u))))

        -- If we are the epoch leader, we should generate a block
        do leader <- withNodeState $
                         preuse (epochLeaders . ix epoch . ix slot)
           when (leader == Just self) $
               createAndSendBlock

        -- According to @gromak (who isn't sure about this, but neither am I):
        -- input-output-rnd.slack.com/archives/paper-pos/p1474991379000006
        --
        -- > We send commitments during the first slot and they are put into
        -- the first block. Then we wait for K periods so that all nodes
        -- agree upon the same first block. But we see that it’s not enough
        -- because they can agree upon dishonest block. That’s why we need to
        -- wait for K more blocks. So all this *commitment* phase takes 2K
        -- blocks.

    -- This is our message handling function:
    return $ \n_from message -> case message of
        -- An entry has been received: add it to the list of unprocessed
        -- entries
        MEntry e -> do
            withNodeState $ do
                pendingEntries %= Set.insert e

        -- A block has been received: remove all pending entries we have
        -- that are in this block, then add the block to our local
        -- blockchain and use info from the block
        MBlock es -> do
            withNodeState $ do
                pendingEntries %= (Set.\\ Set.fromList es)
                blocks %= (es:)
            -- TODO: using withNodeState several times here might break
            -- atomicity, I dunno
            for_ es $ \e -> case e of
                ELeaders epoch leaders -> do
                    mbLeaders <- withNodeState $ use (epochLeaders . at epoch)
                    case mbLeaders of
                        Nothing -> withNodeState $
                                     epochLeaders . at epoch .= Just leaders
                        Just _  -> logError $ sformat
                            (node%" we already know leaders for epoch "%int
                                 %"but we received a block with ELeaders "
                                 %"for the same epoch") self epoch
                    withNodeState $ epochLeaders . at epoch .= Just leaders
                -- TODO: process other types of entries
                _ -> return ()

        -- We were pinged
        MPing -> logInfo $ sformat
                     ("received a ping from "%node) n_from

----------------------------------------------------------------------------
-- Main
----------------------------------------------------------------------------

main :: IO ()
-- Here's how to run a simple system with two nodes pinging each other:
-- runNodes [node_ping 1, node_ping 0]
main = do
    let loggers = "xx" : map (LoggerName . show) [NodeId 0 .. NodeId (n-1)]
    initLogging loggers Info
    runTimedIO . usingLoggerName mempty $
        runNodes [fullNode, fullNode, fullNode]<|MERGE_RESOLUTION|>--- conflicted
+++ resolved
@@ -1,11 +1,7 @@
 {-# LANGUAGE ConstraintKinds            #-}
 {-# LANGUAGE GeneralizedNewtypeDeriving #-}
-<<<<<<< HEAD
-{-# LANGUAGE NoImplicitPrelude          #-}
-=======
 {-# LANGUAGE RecursiveDo                #-}
 {-# LANGUAGE ScopedTypeVariables        #-}
->>>>>>> 740a812d
 {-# LANGUAGE TemplateHaskell            #-}
 
 
