--- conflicted
+++ resolved
@@ -110,12 +110,6 @@
 containsKey :: [EncryptedSecretKey] -> EncryptedSecretKey -> Bool
 containsKey ls k = hash k `elem` map hash ls
 
-<<<<<<< HEAD
-keyDataFromFile :: (MonadIO m, Log.WithLogger m) => FilePath -> m KeyData
-keyDataFromFile fp = peekUserSecret fp >>= liftIO . STM.newTVarIO
-
-=======
->>>>>>> 3e659eb9
 data KeyError =
     PrimaryKey !Text -- ^ Failed attempt to delete primary key
     deriving (Show)
