{-# LANGUAGE AllowAmbiguousTypes   #-}
{-# LANGUAGE CPP                   #-}
{-# LANGUAGE FlexibleContexts      #-}
{-# LANGUAGE MultiParamTypeClasses #-}
{-# LANGUAGE ViewPatterns          #-}

-- | Server which handles transactions.

module Pos.Txp.Listeners
       ( txListeners
       , processTx
       ) where

import qualified Data.HashMap.Strict         as HM
import qualified Data.List.NonEmpty          as NE
import           Formatting                  (build, sformat, stext, (%))
import           System.Wlog                 (logDebug, logInfo, logWarning)
import           Universum

import           Pos.Binary.Txp              ()
import           Pos.Communication.Methods   (sendToNeighborsSafe)
import           Pos.Communication.Types     (MutSocketState, ResponseMode)
import           Pos.Context                 (WithNodeContext (getNodeContext),
                                              ncPropagation)
import           Pos.Crypto                  (hash)
import           Pos.DHT.Model               (ListenerDHT (..), MonadDHTDialog,
                                              replyToNode)
import           Pos.Statistics              (StatProcessTx (..), statlogCountEvent)
import           Pos.Txp.Class               (MonadTxpLD, getMemPool)
import           Pos.Txp.Logic               (processTx)
import           Pos.Txp.Types.Communication (TxDataMsg (..), TxInvMsg (..),
                                              TxReqMsg (..))
<<<<<<< HEAD
import           Pos.Txp.Types.Types         (MemPool (..), ProcessTxRes (..), TxMap)
import           Pos.Types                   (IdTxWitness, TxId)
=======
import           Pos.Types                   (TxAux, TxId)
>>>>>>> 5d641322
import           Pos.WorkMode                (WorkMode)

-- | Listeners for requests related to blocks processing.
txListeners
    :: (MonadDHTDialog (MutSocketState ssc) m, WorkMode ssc m)
    => [ListenerDHT (MutSocketState ssc) m]
txListeners =
    [
      ListenerDHT handleTxInv
    , ListenerDHT handleTxReq
    , ListenerDHT handleTxData
    ]

isTxUseful :: ResponseMode ssc m => TxId -> m Bool
isTxUseful txId = not . HM.member txId <$> getLocalTxsMap

handleTxInv :: (ResponseMode ssc m) => TxInvMsg -> m ()
handleTxInv (TxInvMsg (NE.toList -> txHashes)) = do
    added <- mapM handleSingle txHashes
    let addedItems = map snd . filter fst . zip added $ txHashes
    safeReply addedItems TxReqMsg
  where
    safeReply [] _      = pure ()
    safeReply xs constr = replyToNode . constr . NE.fromList $ xs
    handleSingle txHash =
        ifM (isTxUseful txHash)
            (True <$ requestingLogMsg txHash)
            (False <$ ingoringLogMsg txHash)
    requestingLogMsg txHash = logDebug $
        sformat ("Requesting tx with hash "%build) txHash
    ingoringLogMsg txHash = logDebug $
        sformat ("Ignoring tx with hash ("%build%"), because it's useless") txHash

handleTxReq :: (ResponseMode ssc m)
            => TxReqMsg -> m ()
handleTxReq (TxReqMsg txIds_) = do
<<<<<<< HEAD
    localTxs <- getLocalTxsMap
=======
    localTxs <- getLocalTxs
    let txIds = NE.toList txIds_
        found = map (flip HM.lookup localTxs) txIds
        addedItems = catMaybes found
    mapM_ (replyToNode . uncurry TxDataMsg) addedItems

-- CHECK: #handleTxDo
handleTxData :: (ResponseMode ssc m)
             => TxDataMsg -> m ()
handleTxData (TxDataMsg tx tw td) = do
    let txId = hash tx
    added <- handleTxDo (txId, (tx, tw, td))
    when added $ sendToNeighborsSafe $ TxInvMsg $ pure txId

-- Real tx processing
-- #processTxDo
handleTxDo
    :: ResponseMode ssc m
    => (TxId, TxAux) -> m Bool
handleTxDo tx = do
    res <- processTx tx
    let txId = fst tx
    case res of
        PTRadded -> do
            statlogCountEvent StatProcessTx 1
            logInfo $
                sformat ("Transaction has been added to storage: "%build) txId
        PTRinvalid msg ->
            logWarning $
            sformat ("Transaction "%build%" failed to verify: "%stext) txId msg
        PTRknown ->
            logDebug $ sformat ("Transaction is already known: "%build) txId
        PTRoverwhelmed ->
            logInfo $ sformat ("Node is overwhelmed, can't add tx: "%build) txId
    return (res == PTRadded)

getLocalTxs :: MonadTxpLD ssc m => m TxMap
getLocalTxs = localTxs <$> getMemPool

#else

handleTxInv
    :: (ResponseMode ssc m)
    => TxInvMsg -> m ()
handleTxInv (TxInvMsg txHashes_) = do
    let txHashes = NE.toList txHashes_
    added <- mapM handleSingle txHashes
    let addedItems = map snd . filter fst . zip added $ txHashes
    safeReply addedItems TxReqMsg
  where
    safeReply [] _      = pure ()
    safeReply xs constr = replyToNode . constr . NE.fromList $ xs
    handleSingle txHash =
        ifM (isTxUseful txHash)
            (return True)
            (False <$ ingoringLogMsg txHash)
    ingoringLogMsg txHash = logDebug $
        sformat ("Ignoring tx with hash ("%build%"), because it's useless") txHash

handleTxReq
    :: (ResponseMode ssc m)
    => TxReqMsg -> m ()
handleTxReq (TxReqMsg txIds_) = do
    localTxs <- getLocalTxs
>>>>>>> 5d641322
    let txIds = NE.toList txIds_
        found = map (flip HM.lookup localTxs) txIds
        addedItems = catMaybes found
    mapM_ (\(tx,tw,td) -> replyToNode (TxDataMsg tx tw td)) addedItems

-- CHECK: #handleTxDo
handleTxData :: (ResponseMode ssc m)
             => TxDataMsg -> m ()
handleTxData (TxDataMsg tx tw td) = do
    let txId = hash tx
    added <- handleTxDo (txId, (tx, tw, td))
    needPropagate <- ncPropagation <$> getNodeContext
    when (added && needPropagate) $ sendToNeighborsSafe $ TxInvMsg $ pure txId

-- Real tx processing
-- CHECK: @handleTxDo
-- #processTx
handleTxDo
    :: ResponseMode ssc m
    => (TxId, TxAux) -> m Bool
handleTxDo tx = do
    res <- processTx tx
    let txId = fst tx
    case res of
        PTRadded -> do
            statlogCountEvent StatProcessTx 1
            logInfo $
                sformat ("Transaction has been added to storage: "%build) txId
        PTRinvalid msg ->
            logWarning $
            sformat ("Transaction "%build%" failed to verify: "%stext) txId msg
        PTRknown ->
            logDebug $ sformat ("Transaction is already known: "%build) txId
        PTRoverwhelmed ->
            logInfo $ sformat ("Node is overwhelmed, can't add tx: "%build) txId
    return (res == PTRadded)

<<<<<<< HEAD
getLocalTxsMap :: MonadTxpLD ssc m => m TxMap
getLocalTxsMap = localTxs <$> getMemPool
=======
-- CHECK: @processTx
-- #txLocalDataProcessTx
processTx
    :: (WorkModeSsc ssc, MonadTxLD m, St.MonadDB ssc m, MonadIO m)
    => (TxId, TxAux) -> m ProcessTxRes
processTx tx = do
    utxo <- St.getUtxo
    locRes <- txLocalDataProcessTx tx utxo
    case locRes of
        PTRadded -> PTRadded <$ St.processTx tx
        r        -> return r
#endif
>>>>>>> 5d641322
<|MERGE_RESOLUTION|>--- conflicted
+++ resolved
@@ -30,12 +30,8 @@
 import           Pos.Txp.Logic               (processTx)
 import           Pos.Txp.Types.Communication (TxDataMsg (..), TxInvMsg (..),
                                               TxReqMsg (..))
-<<<<<<< HEAD
 import           Pos.Txp.Types.Types         (MemPool (..), ProcessTxRes (..), TxMap)
-import           Pos.Types                   (IdTxWitness, TxId)
-=======
 import           Pos.Types                   (TxAux, TxId)
->>>>>>> 5d641322
 import           Pos.WorkMode                (WorkMode)
 
 -- | Listeners for requests related to blocks processing.
@@ -72,74 +68,7 @@
 handleTxReq :: (ResponseMode ssc m)
             => TxReqMsg -> m ()
 handleTxReq (TxReqMsg txIds_) = do
-<<<<<<< HEAD
     localTxs <- getLocalTxsMap
-=======
-    localTxs <- getLocalTxs
-    let txIds = NE.toList txIds_
-        found = map (flip HM.lookup localTxs) txIds
-        addedItems = catMaybes found
-    mapM_ (replyToNode . uncurry TxDataMsg) addedItems
-
--- CHECK: #handleTxDo
-handleTxData :: (ResponseMode ssc m)
-             => TxDataMsg -> m ()
-handleTxData (TxDataMsg tx tw td) = do
-    let txId = hash tx
-    added <- handleTxDo (txId, (tx, tw, td))
-    when added $ sendToNeighborsSafe $ TxInvMsg $ pure txId
-
--- Real tx processing
--- #processTxDo
-handleTxDo
-    :: ResponseMode ssc m
-    => (TxId, TxAux) -> m Bool
-handleTxDo tx = do
-    res <- processTx tx
-    let txId = fst tx
-    case res of
-        PTRadded -> do
-            statlogCountEvent StatProcessTx 1
-            logInfo $
-                sformat ("Transaction has been added to storage: "%build) txId
-        PTRinvalid msg ->
-            logWarning $
-            sformat ("Transaction "%build%" failed to verify: "%stext) txId msg
-        PTRknown ->
-            logDebug $ sformat ("Transaction is already known: "%build) txId
-        PTRoverwhelmed ->
-            logInfo $ sformat ("Node is overwhelmed, can't add tx: "%build) txId
-    return (res == PTRadded)
-
-getLocalTxs :: MonadTxpLD ssc m => m TxMap
-getLocalTxs = localTxs <$> getMemPool
-
-#else
-
-handleTxInv
-    :: (ResponseMode ssc m)
-    => TxInvMsg -> m ()
-handleTxInv (TxInvMsg txHashes_) = do
-    let txHashes = NE.toList txHashes_
-    added <- mapM handleSingle txHashes
-    let addedItems = map snd . filter fst . zip added $ txHashes
-    safeReply addedItems TxReqMsg
-  where
-    safeReply [] _      = pure ()
-    safeReply xs constr = replyToNode . constr . NE.fromList $ xs
-    handleSingle txHash =
-        ifM (isTxUseful txHash)
-            (return True)
-            (False <$ ingoringLogMsg txHash)
-    ingoringLogMsg txHash = logDebug $
-        sformat ("Ignoring tx with hash ("%build%"), because it's useless") txHash
-
-handleTxReq
-    :: (ResponseMode ssc m)
-    => TxReqMsg -> m ()
-handleTxReq (TxReqMsg txIds_) = do
-    localTxs <- getLocalTxs
->>>>>>> 5d641322
     let txIds = NE.toList txIds_
         found = map (flip HM.lookup localTxs) txIds
         addedItems = catMaybes found
@@ -177,20 +106,5 @@
             logInfo $ sformat ("Node is overwhelmed, can't add tx: "%build) txId
     return (res == PTRadded)
 
-<<<<<<< HEAD
 getLocalTxsMap :: MonadTxpLD ssc m => m TxMap
-getLocalTxsMap = localTxs <$> getMemPool
-=======
--- CHECK: @processTx
--- #txLocalDataProcessTx
-processTx
-    :: (WorkModeSsc ssc, MonadTxLD m, St.MonadDB ssc m, MonadIO m)
-    => (TxId, TxAux) -> m ProcessTxRes
-processTx tx = do
-    utxo <- St.getUtxo
-    locRes <- txLocalDataProcessTx tx utxo
-    case locRes of
-        PTRadded -> PTRadded <$ St.processTx tx
-        r        -> return r
-#endif
->>>>>>> 5d641322
+getLocalTxsMap = localTxs <$> getMemPool