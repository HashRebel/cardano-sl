--- conflicted
+++ resolved
@@ -24,13 +24,9 @@
 import           Pos.Infra.Util.JsonLog.Events (JLTxR (..))
 import           Pos.Txp.MemState (MempoolExt, MonadTxpLocal, MonadTxpMem, txpProcessTx)
 import           Pos.Txp.Network.Types (TxMsgContents (..))
-<<<<<<< HEAD
 import           Pos.Util.JsonLog.Events (JLTxR (..))
 import           Pos.Util.Trace (Trace, traceWith)
 import           Pos.Util.Trace.Unstructured (LogItem, logInfo)
---import qualified Pos.Util.Log as Log
-=======
->>>>>>> 5db86b39
 
 -- Real tx processing
 -- CHECK: @handleTxDo
