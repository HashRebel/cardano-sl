{-# OPTIONS_GHC -fno-warn-unused-top-binds #-}

{-# LANGUAGE RankNTypes #-}

-- | Types for using in purescript-bridge
module Pos.Explorer.Web.ClientTypes
       ( CHash (..)
       , CAddress (..)
       , CTxId (..)
       , CBlockEntry (..)
       , CTxEntry (..)
       , CBlockSummary (..)
       , CAddressType (..)
       , CAddressSummary (..)
       , CTxBrief (..)
       , CNetworkAddress (..)
       , CTxSummary (..)
       , CGenesisSummary (..)
       , CGenesisAddressInfo (..)
       , CAddressesFilter (..)
       , TxInternal (..)
       , CCoin
       , CAda (..)
       , EpochIndex (..)
       , LocalSlotIndex (..)
       , StakeholderId
       , Byte
       , mkCCoin
       , mkCCoinMB
       , toCHash
       , fromCHash
       , toCAddress
       , fromCAddress
       , toCTxId
       , fromCTxId
       , toBlockEntry
       , toTxEntry
       , toBlockSummary
       , toTxBrief
       , timestampToPosix
       , convertTxOutputs
       , convertTxOutputsMB
       , tiToTxEntry
       , encodeHashHex
       , decodeHashHex
       ) where

import qualified Prelude
import           Universum

<<<<<<< HEAD
import           Control.Lens                     (ix, _Left)
import           Control.Monad.Error.Class        (throwError)
import qualified Data.ByteArray                   as BA
import qualified Data.List.NonEmpty               as NE
import           Data.Time.Clock.POSIX            (POSIXTime)
import           Formatting                       (build, sformat, (%))
=======
import           Control.Arrow                    ((&&&))
import           Control.Lens                     (ix, _Left)
import qualified Data.ByteArray                   as BA
import           Data.Fixed                       (Micro, showFixed)
import qualified Data.List.NonEmpty               as NE
import           Data.Time.Clock.POSIX            (POSIXTime)
import           Formatting                       (sformat)
import           Serokell.Data.Memory.Units       (Byte)
import           Serokell.Util.Base16             as SB16
import           Servant.API                      (FromHttpApiData (..))

>>>>>>> 6c16d673
import           Pos.Binary                       (Bi, biSize)
import           Pos.Block.Core                   (MainBlock, mainBlockSlot,
                                                   mainBlockTxPayload, mcdSlot)
import           Pos.Block.Types                  (Undo (..))
import           Pos.Core                         (HasConfiguration, timestampToPosix)
import           Pos.Crypto                       (Hash, hash)
import           Pos.DB.Block                     (MonadBlockDB)
import           Pos.DB.Class                     (MonadDBRead)
import           Pos.DB.Rocks                     (MonadRealDB)
import           Pos.Explorer                     (TxExtra (..))
import qualified Pos.GState                       as GS
import           Pos.Lrc                          (getLeaders)
import           Pos.Merkle                       (getMerkleRoot, mtRoot)
import           Pos.Slotting                     (MonadSlots (..), getSlotStart)
import           Pos.Ssc.GodTossing               (SscGodTossing)
import           Pos.Ssc.GodTossing.Configuration (HasGtConfiguration)
import           Pos.Txp                          (Tx (..), TxId, TxOut (..),
                                                   TxOutAux (..), TxUndo, txpTxs,
                                                   _txOutputs)
import           Pos.Types                        (Address, AddressHash, Coin, EpochIndex,
                                                   LocalSlotIndex, SlotId (..),
                                                   StakeholderId, Timestamp, addressF,
                                                   coinToInteger, decodeTextAddress,
                                                   gbHeader, gbhConsensus, getEpochIndex,
                                                   getSlotIndex, headerHash, mkCoin,
                                                   prevBlockL, sumCoins, unsafeAddCoin,
                                                   unsafeGetCoin, unsafeIntegerToCoin,
                                                   unsafeSubCoin)
<<<<<<< HEAD
import           Prelude                          ()
import           Serokell.Data.Memory.Units       (Byte)
import           Serokell.Util.Base16             as SB16
import           Servant.API                      (FromHttpApiData (..))
=======
>>>>>>> 6c16d673


-------------------------------------------------------------------------------------
-- Hash types
-------------------------------------------------------------------------------------

-- See this page for more explanation - https://cardanodocs.com/cardano/addresses/
-- We have the general type @AbstractHash@ for all hashes we use. It's being parametrized
-- by two types - AbstractHash algo a - the hashing algorithm and the phantom type for
-- extra safety (can be a @Tx@, an @Address@ and so on, ...).
--
-- The following types explain the situation better:
--
-- type AddressHash = AbstractHash Blake2b_224
-- type Hash        = AbstractHash Blake2b_256
-- type TxId        = Hash Tx
--
-- From there on we have the client types that we use to represent the actual hashes.
-- The client types are really the hash bytes converted to Base16 address.

-- | Client hash
newtype CHash = CHash Text
  deriving (Show, Eq, Generic, Buildable, Hashable)

-- | Client address. The address may be from either Cardano or RSCoin.
newtype CAddress = CAddress Text
    deriving (Show, Eq, Generic, Buildable, Hashable)

-- | Client transaction id
newtype CTxId = CTxId CHash
    deriving (Show, Eq, Generic, Buildable, Hashable)

-------------------------------------------------------------------------------------
-- Client-server, server-client transformation functions
-------------------------------------------------------------------------------------

-- | Transformation of core hash-types to client representations and vice versa
encodeHashHex :: forall a. (Bi a) => Hash a -> Text
encodeHashHex = SB16.encode . BA.convert

-- | We need this for stakeholders
encodeAHashHex :: forall a. (Bi a) => AddressHash a -> Text
encodeAHashHex = SB16.encode . BA.convert

-- | A required instance for decoding.
instance ToString ByteString where
  toString = toString . SB16.encode

-- | Decoding the text to the original form.
decodeHashHex :: forall a. (Bi (Hash a)) => Text -> Either Text (Hash a)
decodeHashHex hashText = do
    hashBinary <- SB16.decode hashText
    over _Left toText $ readEither hashBinary

-------------------------------------------------------------------------------------
-- Client hashes functions
-------------------------------------------------------------------------------------

toCHash :: forall a. (Bi a) => Hash a -> CHash
toCHash = CHash . encodeHashHex

fromCHash :: forall a. (Bi (Hash a)) => CHash -> Either Text (Hash a)
fromCHash (CHash h) = decodeHashHex h

toCAddress :: Address -> CAddress
toCAddress = CAddress . sformat addressF

fromCAddress :: CAddress -> Either Text Address
fromCAddress (CAddress addr) = decodeTextAddress addr

toCTxId :: TxId -> CTxId
toCTxId = CTxId . toCHash

fromCTxId :: CTxId -> Either Text TxId
fromCTxId (CTxId (CHash txId)) = decodeHashHex txId

-------------------------------------------------------------------------------------
-- Composite types
-------------------------------------------------------------------------------------

newtype CCoin = CCoin
    { getCoin :: Text
    } deriving (Show, Generic)

mkCCoin :: Coin -> CCoin
mkCCoin = CCoin . show . unsafeGetCoin

mkCCoinMB :: Maybe Coin -> CCoin
mkCCoinMB = maybe (CCoin "N/A") mkCCoin

newtype CAda = CAda
    { getAda :: Micro
    } deriving (Generic)

instance Show CAda where
    show (CAda ada) = showFixed True ada

-- | List of block entries is returned from "get latest N blocks" endpoint
data CBlockEntry = CBlockEntry
    { cbeEpoch      :: !Word64
    , cbeSlot       :: !Word16
    , cbeBlkHash    :: !CHash
    , cbeTimeIssued :: !(Maybe POSIXTime)
    , cbeTxNum      :: !Word
    , cbeTotalSent  :: !CCoin
    , cbeSize       :: !Word64
    , cbeBlockLead  :: !(Maybe Text) -- todo (ks): Maybe CAddress?
    , cbeFees       :: !CCoin
    } deriving (Show, Generic)

toBlockEntry
    :: forall ctx m .
    ( MonadBlockDB SscGodTossing m
    , MonadDBRead m
    , MonadRealDB ctx m
    , MonadSlots ctx m
    , MonadThrow m
    , HasConfiguration
    , HasGtConfiguration
    )
    => (MainBlock SscGodTossing, Undo)
    -> m CBlockEntry
toBlockEntry (blk, Undo{..}) = do

    blkSlotStart      <- getSlotStart (blk ^. gbHeader . gbhConsensus . mcdSlot)

    -- Get the header slot, from which we can fetch epoch and slot index.
    let blkHeaderSlot = blk ^. mainBlockSlot
        epochIndex    = siEpoch blkHeaderSlot
        slotIndex     = siSlot  blkHeaderSlot

    -- Find the epoch and slot leader
    epochSlotLeader   <- getLeaderFromEpochSlot epochIndex slotIndex

    -- Fill required fields for @CBlockEntry@
    let cbeEpoch      = getEpochIndex epochIndex
        cbeSlot       = getSlotIndex  slotIndex
        cbeBlkHash    = toCHash $ headerHash blk
        cbeTimeIssued = timestampToPosix <$> blkSlotStart
        txs           = toList $ blk ^. mainBlockTxPayload . txpTxs
        cbeTxNum      = fromIntegral $ length txs
        addOutCoins c = unsafeAddCoin c . totalTxOutMoney
        totalRecvCoin = unsafeIntegerToCoin . sumCoins <$> traverse totalTxInMoney undoTx
        totalSentCoin = foldl' addOutCoins (mkCoin 0) txs
        cbeTotalSent  = mkCCoin $ totalSentCoin
        cbeSize       = fromIntegral $ biSize blk
        cbeFees       = mkCCoinMB $ (`unsafeSubCoin` totalSentCoin) <$> totalRecvCoin

        -- A simple reconstruction of the AbstractHash, could be better?
        cbeBlockLead  = encodeAHashHex <$> epochSlotLeader


    return CBlockEntry {..}

-- | Get leader from epoch and slot in order to display them on the frontend.
-- Returning @Maybe@ is the simplest implementation for now, since it's hard
-- to forsee what is and what will the state of leaders be at any given moment.
getLeaderFromEpochSlot
    :: (MonadBlockDB SscGodTossing m, MonadDBRead m, MonadRealDB ctx m)
    => EpochIndex
    -> LocalSlotIndex
    -> m (Maybe StakeholderId)
getLeaderFromEpochSlot epochIndex slotIndex = do
    -- Get leaders from the database
    leadersMaybe <- getLeaders epochIndex
    -- If we have leaders for the given epoch, find the leader that is leading
    -- the slot we are interested in. If we find it, return it, otherwise
    -- return @Nothing@.
    pure $ leadersMaybe >>= \leaders -> leaders ^? ix intSlotIndex
  where
    intSlotIndex = fromIntegral $ getSlotIndex slotIndex

-- | List of tx entries is returned from "get latest N transactions" endpoint
data CTxEntry = CTxEntry
    { cteId         :: !CTxId
    , cteTimeIssued :: !(Maybe POSIXTime)
    , cteAmount     :: !CCoin
    } deriving (Show, Generic)

totalTxOutMoney :: Tx -> Coin
totalTxOutMoney =
    unsafeIntegerToCoin . sumCoins . map txOutValue . _txOutputs

totalTxInMoney :: TxUndo -> Maybe Coin
totalTxInMoney =
    fmap (unsafeIntegerToCoin . sumCoins . NE.map (txOutValue . toaOut)) . sequence

toTxEntry :: Maybe Timestamp -> Tx -> CTxEntry
toTxEntry ts tx = CTxEntry {..}
  where
    cteId         = toCTxId $ hash tx
    cteTimeIssued = timestampToPosix <$> ts
    cteAmount     = mkCCoin $ totalTxOutMoney tx

-- | Data displayed on block summary page
data CBlockSummary = CBlockSummary
    { cbsEntry      :: !CBlockEntry
    , cbsPrevHash   :: !CHash
    , cbsNextHash   :: !(Maybe CHash)
    , cbsMerkleRoot :: !CHash
    } deriving (Show, Generic)

toBlockSummary
    :: forall ctx m.
    ( MonadBlockDB SscGodTossing m
    , MonadDBRead m
    , MonadRealDB ctx m
    , MonadSlots ctx m
    , MonadThrow m
    , HasConfiguration
    , HasGtConfiguration
    )
    => (MainBlock SscGodTossing, Undo)
    -> m CBlockSummary
toBlockSummary blund@(blk, _) = do
    cbsEntry <- toBlockEntry blund
    cbsNextHash <- fmap toCHash <$> GS.resolveForwardLink blk

    let blockTxs      = blk ^. mainBlockTxPayload . txpTxs

    let cbsPrevHash   = toCHash $ blk ^. prevBlockL
    let cbsMerkleRoot = toCHash . getMerkleRoot . mtRoot $ blockTxs

    return CBlockSummary {..}

data CAddressType =
      CPubKeyAddress
    | CScriptAddress
    | CRedeemAddress
    | CUnknownAddress
    deriving (Show, Generic)

data CAddressSummary = CAddressSummary
    { caAddress :: !CAddress
    , caType    :: !CAddressType
    , caTxNum   :: !Word
    , caBalance :: !CCoin
    , caTxList  :: ![CTxBrief]
    } deriving (Show, Generic)

data CTxBrief = CTxBrief
    { ctbId         :: !CTxId
    , ctbTimeIssued :: !(Maybe POSIXTime)
    , ctbInputs     :: ![Maybe (CAddress, CCoin)]
    , ctbOutputs    :: ![(CAddress, CCoin)]
    , ctbInputSum   :: !CCoin
    , ctbOutputSum  :: !CCoin
    } deriving (Show, Generic)

newtype CNetworkAddress = CNetworkAddress Text
    deriving (Show, Generic)

data CTxSummary = CTxSummary
    { ctsId              :: !CTxId
    , ctsTxTimeIssued    :: !(Maybe POSIXTime)
    , ctsBlockTimeIssued :: !(Maybe POSIXTime)
    , ctsBlockHeight     :: !(Maybe Word)
    , ctsBlockEpoch      :: !(Maybe Word64)
    , ctsBlockSlot       :: !(Maybe Word16)
    , ctsBlockHash       :: !(Maybe CHash)
    , ctsRelayedBy       :: !(Maybe CNetworkAddress)
    , ctsTotalInput      :: !CCoin
    , ctsTotalOutput     :: !CCoin
    , ctsFees            :: !CCoin
    , ctsInputs          :: ![Maybe (CAddress, CCoin)]
    , ctsOutputs         :: ![(CAddress, CCoin)]
    } deriving (Show, Generic)

data CGenesisSummary = CGenesisSummary
    { cgsNumTotal               :: !Int
    , cgsNumRedeemed            :: !Int
    , cgsNumNotRedeemed         :: !Int
    , cgsRedeemedAmountTotal    :: !CCoin
    , cgsNonRedeemedAmountTotal :: !CCoin
    } deriving (Show, Generic)

data CGenesisAddressInfo = CGenesisAddressInfo
    { cgaiCardanoAddress :: !CAddress
    -- Commenting out RSCoin address since currently genesisUtxo stores
    -- only Cardano addresses, which are essentially hashes of RSCoin addresses
    -- and therefore cannot be converted to them. Hence we should enable RSCoin
    -- addresses here only after we start storing them in genesisUtxo.
    -- , cgaiRSCoinAddress  :: !CAddress
    , cgaiGenesisAmount  :: !CCoin
    , cgaiIsRedeemed     :: !Bool
    } deriving (Show, Generic)

data CAddressesFilter =
      RedeemedAddresses
    | NonRedeemedAddresses
    | AllAddresses
    deriving (Show, Generic)

--------------------------------------------------------------------------------
-- FromHttpApiData instances
--------------------------------------------------------------------------------

instance FromHttpApiData CHash where
    -- Force the free type @a@ to a type `()` so we can get a witness
    -- for the `Bi` and `Typeable` instances.
    parseUrlPiece url = toCHash @() <$> decodeHashHex url

instance FromHttpApiData CAddress where
    parseUrlPiece = pure . CAddress

instance FromHttpApiData CTxId where
    parseUrlPiece = pure . CTxId . CHash

instance FromHttpApiData CAddressesFilter where
    parseUrlPiece "all" = pure AllAddresses
    parseUrlPiece "redeemed" = pure RedeemedAddresses
    parseUrlPiece "notredeemed" = pure NonRedeemedAddresses
    parseUrlPiece other = throwError $
        sformat ("Unknown option '"%build%"'. "%
            "Valid options are 'all', 'redeemed' and 'notredeemed'.") other

-- TODO: When we have a generic enough `readEither`
-- instance FromHttpApiData LocalSlotIndex where
--     parseUrlPiece = readEither

--------------------------------------------------------------------------------
-- Helper types and conversions
--------------------------------------------------------------------------------

data TxInternal = TxInternal
    { tiExtra :: !TxExtra
    , tiTx    :: !Tx
    } deriving (Show, Eq)

instance Ord TxInternal where
    compare = comparing tiTx

tiTimestamp :: TxInternal -> Maybe Timestamp
tiTimestamp = teReceivedTime . tiExtra

tiToTxEntry :: TxInternal -> CTxEntry
tiToTxEntry txi@TxInternal{..} = toTxEntry (tiTimestamp txi) tiTx

convertTxOutputsMB :: [Maybe TxOut] -> [Maybe (CAddress, Coin)]
convertTxOutputsMB = map (fmap $ toCAddress . txOutAddress &&& txOutValue)

convertTxOutputs :: [TxOut] -> [(CAddress, Coin)]
convertTxOutputs = map (toCAddress . txOutAddress &&& txOutValue)

toTxBrief :: TxInternal -> CTxBrief
toTxBrief txi = CTxBrief {..}
  where
    tx            = tiTx txi
    ts            = tiTimestamp txi
    ctbId         = toCTxId $ hash tx
    ctbTimeIssued = timestampToPosix <$> ts
    ctbInputs     = map (fmap (second mkCCoin)) txInputsMB
    ctbOutputs    = map (second mkCCoin) txOutputs
    ctbInputSum   = sumCoinOfInputsOutputs txInputsMB
    ctbOutputSum  = sumCoinOfInputsOutputs $ map Just txOutputs

    txInputsMB    = convertTxOutputsMB $ map (fmap toaOut) $ NE.toList $
                    teInputOutputs (tiExtra txi)
    txOutputs     = convertTxOutputs . NE.toList $ _txOutputs tx

-- | Sums the coins of inputs and outputs
sumCoinOfInputsOutputs :: [Maybe (CAddress, Coin)] -> CCoin
sumCoinOfInputsOutputs addressListMB
    | Just addressList <- sequence addressListMB = do
        -- | Get total number of coins from an address
        let addressCoins :: (CAddress, Coin) -> Integer
            addressCoins (_, coin) = coinToInteger coin

        -- | Arbitrary precision, so we don't overflow
        let addressCoinList :: [Integer]
            addressCoinList = addressCoins <$> addressList
        mkCCoin $ mkCoin $ fromIntegral $ sum addressCoinList
    | otherwise = mkCCoinMB Nothing<|MERGE_RESOLUTION|>--- conflicted
+++ resolved
@@ -48,26 +48,14 @@
 import qualified Prelude
 import           Universum
 
-<<<<<<< HEAD
+import           Control.Arrow                    ((&&&))
 import           Control.Lens                     (ix, _Left)
 import           Control.Monad.Error.Class        (throwError)
-import qualified Data.ByteArray                   as BA
-import qualified Data.List.NonEmpty               as NE
-import           Data.Time.Clock.POSIX            (POSIXTime)
-import           Formatting                       (build, sformat, (%))
-=======
-import           Control.Arrow                    ((&&&))
-import           Control.Lens                     (ix, _Left)
 import qualified Data.ByteArray                   as BA
 import           Data.Fixed                       (Micro, showFixed)
 import qualified Data.List.NonEmpty               as NE
 import           Data.Time.Clock.POSIX            (POSIXTime)
-import           Formatting                       (sformat)
-import           Serokell.Data.Memory.Units       (Byte)
-import           Serokell.Util.Base16             as SB16
-import           Servant.API                      (FromHttpApiData (..))
-
->>>>>>> 6c16d673
+import           Formatting                       (build, sformat, (%))
 import           Pos.Binary                       (Bi, biSize)
 import           Pos.Block.Core                   (MainBlock, mainBlockSlot,
                                                    mainBlockTxPayload, mcdSlot)
@@ -96,13 +84,9 @@
                                                    prevBlockL, sumCoins, unsafeAddCoin,
                                                    unsafeGetCoin, unsafeIntegerToCoin,
                                                    unsafeSubCoin)
-<<<<<<< HEAD
-import           Prelude                          ()
 import           Serokell.Data.Memory.Units       (Byte)
 import           Serokell.Util.Base16             as SB16
 import           Servant.API                      (FromHttpApiData (..))
-=======
->>>>>>> 6c16d673
 
 
 -------------------------------------------------------------------------------------
