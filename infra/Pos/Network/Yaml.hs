-- | Infrastructure for parsing the .yaml network topology file

{-# LANGUAGE RankNTypes #-}

module Pos.Network.Yaml
       (
         Topology(..)
       , AllStaticallyKnownPeers(..)
       , DnsDomains(..)
       , KademliaParams(..)
       , KademliaId(..)
       , KademliaAddress(..)
       , NodeRegion(..)
       , NodeRoutes(..)
       , NodeMetadata(..)
       , RunKademlia
       , Valency
       , Fallbacks

       , StaticPolicies(..)
       , StaticEnqueuePolicy -- opaque
       , StaticDequeuePolicy -- opaque
       , StaticFailurePolicy -- opaque
       , fromStaticPolicies
       ) where


import           Universum

import           Data.Aeson                            (FromJSON (..), ToJSON (..), (.!=),
                                                        (.:), (.:?), (.=))
import qualified Data.Aeson                            as A
import qualified Data.Aeson.Types                      as A
import qualified Data.ByteString.Char8                 as BS.C8
import qualified Data.HashMap.Lazy                     as HM
import           Data.IP                               (IP)
import qualified Data.Map.Strict                       as M
import qualified Network.Broadcast.OutboundQueue       as OQ
import           Network.Broadcast.OutboundQueue.Types
import qualified Network.DNS                           as DNS
<<<<<<< HEAD
=======
import           Pos.Network.Types                     (Fallbacks, NodeName (..), Valency)
import           Universum
>>>>>>> e74686f7

import           Pos.Network.DnsDomains                (DnsDomains (..), NodeAddr (..))
import           Pos.Network.Types                     (Fallbacks, NodeName (..), Valency)
import           Pos.Util.Config

-- | Description of the network topology in a Yaml file
--
-- This differs from 'Pos.Network.Types.Topology' because for static nodes this
-- describes the entire network topology (all statically known nodes), not just
-- the topology from the point of view of the current node.
data Topology =
    TopologyStatic {
        topologyAllPeers :: !AllStaticallyKnownPeers
      }

  | TopologyBehindNAT {
        topologyValency    :: !Valency
      , topologyFallbacks  :: !Fallbacks
      , topologyDnsDomains :: !(DnsDomains DNS.Domain)
      }

  | TopologyP2P {
        topologyValency    :: !Valency
      , topologyFallbacks  :: !Fallbacks
      , topologyMaxSubscrs :: !OQ.MaxBucketSize
      }

  | TopologyTraditional {
        topologyValency    :: !Valency
      , topologyFallbacks  :: !Fallbacks
      , topologyMaxSubscrs :: !OQ.MaxBucketSize
      }
  deriving (Show)

-- | All statically known peers in the newtork
data AllStaticallyKnownPeers = AllStaticallyKnownPeers
    { allStaticallyKnownPeers :: !(Map NodeName NodeMetadata)
    } deriving (Show)

newtype NodeRegion = NodeRegion Text
    deriving (Show, Ord, Eq, IsString)

newtype NodeRoutes = NodeRoutes [[NodeName]]
    deriving (Show)

data NodeMetadata = NodeMetadata
    { -- | Node type
      nmType       :: !NodeType

      -- | Region
    , nmRegion     :: !NodeRegion

      -- | Static peers of this node
    , nmRoutes     :: !NodeRoutes

      -- | Dynamic peers: DNS names that give the peers to subscribe to.
      -- Can use this as an alternative to static 'nmRoutes'.
    , nmSubscribe  :: !(DnsDomains DNS.Domain)
      -- | How many peers to subscribe to (with 'nmSubscribe')
    , nmValency    :: !Valency
      -- | How many fallback peers to use (with 'nmSubscribe')
    , nmFallbacks  :: !Fallbacks

      -- | Address for this node
    , nmAddress    :: !(NodeAddr (Maybe DNS.Domain))

      -- | Should the node register itself with the Kademlia network?
    , nmKademlia   :: !RunKademlia

      -- | Should the node br registered in the public DNS?
    , nmPublicDNS  :: !InPublicDNS

      -- | Maximum number of subscribers (only relevant for relays)
    , nmMaxSubscrs :: !OQ.MaxBucketSize
    }
    deriving (Show)

type RunKademlia = Bool
type InPublicDNS = Bool

-- | Parameters for Kademlia, in case P2P or traditional topology are used.
data KademliaParams = KademliaParams
    { kpId              :: !(Maybe KademliaId)
      -- ^ Kademlia identifier. Optional; one can be generated for you.
    , kpPeers           :: ![KademliaAddress]
      -- ^ Initial Kademlia peers, for joining the network.
    , kpAddress         :: !(Maybe KademliaAddress)
      -- ^ External Kadmelia address.
    , kpBind            :: !(Maybe KademliaAddress)
      -- ^ Address at which to bind the Kademlia socket.
      -- Shouldn't be necessary to have a separate bind and public address.
      -- The Kademlia instance in fact shouldn't even need to know its own
      -- address (should only be used to bind the socket). But due to the way
      -- that responses for FIND_NODES are serialized, Kademlia needs to know
      -- its own external address [TW-153]. The mainline 'kademlia' package
      -- doesn't suffer this problem.
    , kpExplicitInitial :: !(Maybe Bool)
    , kpDumpFile        :: !(Maybe FilePath)
    }
    deriving (Show)

instance FromJSON KademliaParams where
    parseJSON = A.withObject "KademliaParams" $ \obj -> do
        kpId <- obj .:? "identifier"
        kpPeers <- obj .: "peers"
        kpAddress <- obj .:? "externalAddress"
        kpBind <- obj .:? "address"
        kpExplicitInitial <- obj .:? "explicitInitial"
        kpDumpFile <- obj .:? "dumpFile"
        return KademliaParams {..}

instance ToJSON KademliaParams where
    toJSON KademliaParams {..} = A.object [
          "identifier"      .= kpId
        , "peers"           .= kpPeers
        , "externalAddress" .= kpAddress
        , "address"         .= kpBind
        , "explicitInitial" .= kpExplicitInitial
        , "dumpFile"        .= kpDumpFile
        ]

-- | A Kademlia identifier in text representation (probably base64-url encoded).
newtype KademliaId = KademliaId String
    deriving (Show)

instance FromJSON KademliaId where
    parseJSON = fmap KademliaId . parseJSON

instance ToJSON KademliaId where
    toJSON (KademliaId txt) = toJSON txt

data KademliaAddress = KademliaAddress
    { kaHost :: !String
    , kaPort :: !Word16
    } deriving (Show)

instance FromJSON KademliaAddress where
    parseJSON = A.withObject "KademliaAddress " $ \obj ->
        KademliaAddress <$> obj .: "host" <*> obj .: "port"

instance ToJSON KademliaAddress where
    toJSON KademliaAddress {..} = A.object [
          "host" .= kaHost
        , "port" .= kaPort
        ]

----------------------------------------------------------------------------
-- FromJSON instances
----------------------------------------------------------------------------

instance FromJSON NodeRegion where
  parseJSON = fmap NodeRegion . parseJSON

instance FromJSON NodeName where
  parseJSON = fmap NodeName . parseJSON

instance FromJSON NodeRoutes where
  parseJSON = fmap NodeRoutes . parseJSON

instance FromJSON NodeType where
  parseJSON = A.withText "NodeType" $ \typ -> do
      case toString typ of
        "core"     -> return NodeCore
        "edge"     -> return NodeEdge
        "relay"    -> return NodeRelay
        _otherwise -> fail $ "Invalid NodeType " ++ show typ

instance FromJSON OQ.Precedence where
  parseJSON = A.withText "Precedence" $ \typ -> do
      case toString typ of
        "lowest"   -> return OQ.PLowest
        "low"      -> return OQ.PLow
        "medium"   -> return OQ.PMedium
        "high"     -> return OQ.PHigh
        "highest"  -> return OQ.PHighest
        _otherwise -> fail $ "Invalid Precedence" ++ show typ

instance FromJSON (DnsDomains DNS.Domain) where
  parseJSON = fmap DnsDomains . parseJSON

instance FromJSON (NodeAddr DNS.Domain) where
  parseJSON = A.withObject "NodeAddr" $ extractNodeAddr aux
    where
      aux :: Maybe DNS.Domain -> A.Parser DNS.Domain
      aux Nothing    = fail "Missing domain name or address"
      aux (Just dom) = return dom

-- Useful when we have a 'NodeAddr' as part of a larger object
extractNodeAddr :: forall a. (Maybe DNS.Domain -> A.Parser a)
                -> A.Object
                -> A.Parser (NodeAddr a)
extractNodeAddr mkA obj = do
    mAddr <- obj .:? "addr"
    mHost <- obj .:? "host"
    mPort <- obj .:? "port"
    case (mAddr, mHost) of
      (Just ipAddr, Nothing) -> do
          -- Make sure `addr` is a proper IP address
          case readMaybe ipAddr of
              Nothing   -> fail "The value specified in 'addr' is not a valid IP address."
              Just addr -> return $ NodeAddrExact addr mPort
      (Nothing,  _)        -> do
          -- Make sure 'host' is not a valid IP address (which is disallowed)
          case mHost of
              Nothing  -> mkNodeAddrDNS mHost mPort -- User didn't specify a 'host', proceed normally.
              Just mbH -> case readMaybe @IP mbH of
                  Nothing -> mkNodeAddrDNS mHost mPort -- mHost is not an IP, allow it.
                  Just _  -> fail "The value specified in 'host' is not a valid hostname, but an IP."
      (Just _, Just _)    -> fail "Cannot use both 'addr' and 'host'"
  where
    aux :: String -> DNS.Domain
    aux = BS.C8.pack

    mkNodeAddrDNS :: Maybe String -> Maybe Word16 -> A.Parser (NodeAddr a)
    mkNodeAddrDNS mHost mPort = do
          a <- mkA (aux <$> mHost)
          return $ NodeAddrDNS a mPort

instance FromJSON NodeMetadata where
  parseJSON = A.withObject "NodeMetadata" $ \obj -> do
      nmType       <- obj .: "type"
      nmRegion     <- obj .: "region"
      nmRoutes     <- obj .:? "static-routes"     .!= NodeRoutes []
      nmSubscribe  <- obj .:? "dynamic-subscribe" .!= DnsDomains []
      nmValency    <- obj .:? "valency"   .!= 1
      nmFallbacks  <- obj .:? "fallbacks" .!= 1
      nmAddress    <- extractNodeAddr return obj
      nmKademlia   <- obj .:? "kademlia" .!= defaultRunKademlia nmType
      nmPublicDNS  <- obj .:? "public"   .!= defaultInPublicDNS nmType
      nmMaxSubscrs <- maybeBucketSize <$> obj .:? "maxSubscrs"
      case (nmRoutes, nmSubscribe) of
        (NodeRoutes [], DnsDomains []) ->
          fail "One of 'static-routes' or 'dynamic-subscribe' must be given"
        (NodeRoutes (_:_), DnsDomains (_:_)) ->
          fail "Only one of 'static-routes' or 'dynamic-subscribe' may be given"
        _ -> return ()
      return NodeMetadata{..}
   where
     defaultRunKademlia :: NodeType -> RunKademlia
     defaultRunKademlia NodeCore  = False
     defaultRunKademlia NodeRelay = True
     defaultRunKademlia NodeEdge  = False

     defaultInPublicDNS :: NodeType -> InPublicDNS
     defaultInPublicDNS NodeCore  = False
     defaultInPublicDNS NodeRelay = True
     defaultInPublicDNS NodeEdge  = False

instance FromJSON AllStaticallyKnownPeers where
  parseJSON = A.withObject "AllStaticallyKnownPeers" $ \obj ->
      AllStaticallyKnownPeers . M.fromList <$> mapM aux (HM.toList obj)
    where
      aux :: (Text, A.Value) -> A.Parser (NodeName, NodeMetadata)
      aux (name, val) = (NodeName name, ) <$> parseJSON val

instance FromJSON Topology where
  parseJSON = A.withObject "Topology" $ \obj -> do
      mNodes  <- obj .:? "nodes"
      mWallet <- obj .:? "wallet"
      mP2p    <- obj .:? "p2p"
      case (mNodes, mWallet, mP2p) of
        (Just nodes, Nothing, Nothing) ->
            TopologyStatic <$> parseJSON nodes
        (Nothing, Just wallet, Nothing) -> flip (A.withObject "wallet") wallet $ \walletObj -> do
            topologyDnsDomains <- walletObj .:  "relays"
            topologyValency    <- walletObj .:? "valency"   .!= 1
            topologyFallbacks  <- walletObj .:? "fallbacks" .!= 1
            return TopologyBehindNAT{..}
        (Nothing, Nothing, Just p2p) -> flip (A.withObject "P2P") p2p $ \p2pObj -> do
            variantTxt         <- p2pObj .: "variant"
            topologyValency    <- p2pObj .:? "valency"   .!= 3
            topologyFallbacks  <- p2pObj .:? "fallbacks" .!= 1
            topologyMaxSubscrs <- maybeBucketSize <$> p2pObj .:? "maxSubscrs"
            flip (A.withText "P2P variant") variantTxt $ \txt -> case txt of
              "traditional" -> return TopologyTraditional{..}
              "normal"      -> return TopologyP2P{..}
              _             -> fail "P2P variant: expected 'traditional' or 'normal'"
        _ ->
          fail "Topology: expected exactly one of 'nodes', 'relays', or 'p2p'"

maybeBucketSize :: Maybe Int -> OQ.MaxBucketSize
maybeBucketSize Nothing  = OQ.BucketSizeUnlimited
maybeBucketSize (Just n) = OQ.BucketSizeMax n

<<<<<<< HEAD
instance IsConfig Topology where
  configPrefix = return Nothing

----------------------------------------------------------------------------
-- Policies described in JSON/YAML.
----------------------------------------------------------------------------
=======
{-------------------------------------------------------------------------------
  Policies described in JSON/YAML.
-------------------------------------------------------------------------------}
>>>>>>> e74686f7

-- | Policies described by a JSON/YAML.
data StaticPolicies = StaticPolicies
    { staticEnqueuePolicy :: StaticEnqueuePolicy
    , staticDequeuePolicy :: StaticDequeuePolicy
    , staticFailurePolicy :: StaticFailurePolicy
    }

-- | An enqueue policy which can be described by JSON/YAML.
newtype StaticEnqueuePolicy = StaticEnqueuePolicy
    { getStaticEnqueuePolicy :: forall nid. MsgType nid -> [OQ.Enqueue]
    }

-- | A dequeue policy which can be described by JSON/YAML.
newtype StaticDequeuePolicy = StaticDequeuePolicy
    { getStaticDequeuePolicy :: NodeType -> OQ.Dequeue
    }

newtype StaticFailurePolicy = StaticFailurePolicy
    { getStaticFailurePolicy :: forall nid. NodeType -> MsgType nid -> OQ.ReconsiderAfter
    }

fromStaticPolicies :: StaticPolicies
                   -> ( OQ.EnqueuePolicy nid
                      , OQ.DequeuePolicy
                      , OQ.FailurePolicy nid
                      )
fromStaticPolicies StaticPolicies {..} =
    ( fromStaticEnqueuePolicy staticEnqueuePolicy
    , fromStaticDequeuePolicy staticDequeuePolicy
    , fromStaticFailurePolicy staticFailurePolicy
    )

fromStaticEnqueuePolicy :: StaticEnqueuePolicy -> OQ.EnqueuePolicy nid
fromStaticEnqueuePolicy = getStaticEnqueuePolicy

fromStaticDequeuePolicy :: StaticDequeuePolicy -> OQ.DequeuePolicy
fromStaticDequeuePolicy = getStaticDequeuePolicy

fromStaticFailurePolicy :: StaticFailurePolicy -> OQ.FailurePolicy nid
fromStaticFailurePolicy p nodeType = const . getStaticFailurePolicy p nodeType

{-------------------------------------------------------------------------------
  Common patterns in the .yaml file
-------------------------------------------------------------------------------}

data SendOrForward t = SendOrForward
    { send    :: !t
    , forward :: !t
    }

newtype ByMsgType t = ByMsgType
    { byMsgType :: forall nid. MsgType nid -> t
    }

newtype ByNodeType t = ByNodeType
    { byNodeType :: NodeType -> t
    }

instance FromJSON t => FromJSON (SendOrForward t) where
    parseJSON = A.withObject "SendOrForward" $ \obj -> do
        send    <- obj .: "send"
        forward <- obj .: "forward"
        return SendOrForward {..}

instance FromJSON t => FromJSON (ByMsgType t) where
    parseJSON = A.withObject "ByMsgType" $ \obj -> do
        announceBlockHeader <- obj .: "announceBlockHeader"
        requestBlockHeaders <- obj .: "requestBlockHeaders"
        requestBlocks       <- obj .: "requestBlocks"
        transaction         <- obj .: "transaction"
        mpc                 <- obj .: "mpc"
        return $ ByMsgType $ \msg -> case msg of
            MsgAnnounceBlockHeader _                 -> announceBlockHeader
            MsgRequestBlockHeaders _                 -> requestBlockHeaders
            MsgRequestBlocks       _                 -> requestBlocks
            MsgTransaction         OriginSender      -> send transaction
            MsgTransaction         (OriginForward _) -> forward transaction
            MsgMPC                 OriginSender      -> send mpc
            MsgMPC                 (OriginForward _) -> forward mpc

instance FromJSON t => FromJSON (ByNodeType t) where
    parseJSON = A.withObject "ByNodeType" $ \obj -> do
        core  <- obj .: "core"
        relay <- obj .: "relay"
        edge  <- obj .: "edge"
        return $ ByNodeType $ \nodeType -> case nodeType of
            NodeCore  -> core
            NodeRelay -> relay
            NodeEdge  -> edge

----------------------------------------------------------------------------
-- FromJSON instances
----------------------------------------------------------------------------

instance FromJSON StaticPolicies where
    parseJSON = A.withObject "StaticPolicies" $ \obj -> do
        staticEnqueuePolicy <- obj .: "enqueue"
        staticDequeuePolicy <- obj .: "dequeue"
        staticFailurePolicy <- obj .: "failure"
        return StaticPolicies {..}

instance FromJSON StaticEnqueuePolicy where
    parseJSON = fmap aux . parseJSON
      where
        aux :: ByMsgType [OQ.Enqueue] -> StaticEnqueuePolicy
        aux f = StaticEnqueuePolicy (byMsgType f)

instance FromJSON StaticDequeuePolicy where
    parseJSON = fmap aux . parseJSON
      where
        aux :: ByNodeType OQ.Dequeue -> StaticDequeuePolicy
        aux f = StaticDequeuePolicy (byNodeType f)

instance FromJSON StaticFailurePolicy where
    parseJSON = fmap aux . parseJSON
      where
        aux :: ByNodeType (ByMsgType OQ.ReconsiderAfter) -> StaticFailurePolicy
        aux f = StaticFailurePolicy (byMsgType . byNodeType f)

----------------------------------------------------------------------------
-- Orphans
----------------------------------------------------------------------------

instance FromJSON OQ.Enqueue where
    parseJSON = A.withObject "Enqueue" $ \obj -> do
        mAll <- obj .:? "all"
        mOne <- obj .:? "one"
        case (mAll, mOne) of
            (Just all_, Nothing) -> parseEnqueueAll all_
            (Nothing, Just one_) -> parseEnqueueOne one_
            _ -> fail "Enqueue: expected 'one' or 'all', and not both."
      where
        parseEnqueueAll :: A.Object -> A.Parser OQ.Enqueue
        parseEnqueueAll obj = do
            nodeType   <- obj .: "nodeType"
            maxAhead   <- obj .: "maxAhead"
            precedence <- obj .: "precedence"
            return $ OQ.EnqueueAll {
                  enqNodeType   = nodeType
                , enqMaxAhead   = maxAhead
                , enqPrecedence = precedence
                }

        parseEnqueueOne :: A.Object -> A.Parser OQ.Enqueue
        parseEnqueueOne obj = do
            nodeTypes  <- obj .: "nodeTypes"
            maxAhead   <- obj .: "maxAhead"
            precedence <- obj .: "precedence"
            return $ OQ.EnqueueOne {
                  enqNodeTypes  = nodeTypes
                , enqMaxAhead   = maxAhead
                , enqPrecedence = precedence
                }

instance FromJSON OQ.Dequeue where
    parseJSON = A.withObject "Dequeue" $ \obj -> do
        deqRateLimit   <- obj .:? "rateLimit"   .!= OQ.NoRateLimiting
        deqMaxInFlight <- obj .:  "maxInFlight"
        return OQ.Dequeue {..}

instance FromJSON OQ.MaxAhead where
    parseJSON = fmap OQ.MaxAhead . parseJSON

instance FromJSON OQ.MaxInFlight where
    parseJSON = fmap OQ.MaxInFlight . parseJSON

instance FromJSON OQ.RateLimit where
    parseJSON = fmap OQ.MaxMsgPerSec . parseJSON

instance FromJSON OQ.ReconsiderAfter where
    parseJSON = fmap (OQ.ReconsiderAfter . fromInteger) . parseJSON<|MERGE_RESOLUTION|>--- conflicted
+++ resolved
@@ -38,15 +38,9 @@
 import qualified Network.Broadcast.OutboundQueue       as OQ
 import           Network.Broadcast.OutboundQueue.Types
 import qualified Network.DNS                           as DNS
-<<<<<<< HEAD
-=======
 import           Pos.Network.Types                     (Fallbacks, NodeName (..), Valency)
-import           Universum
->>>>>>> e74686f7
 
 import           Pos.Network.DnsDomains                (DnsDomains (..), NodeAddr (..))
-import           Pos.Network.Types                     (Fallbacks, NodeName (..), Valency)
-import           Pos.Util.Config
 
 -- | Description of the network topology in a Yaml file
 --
@@ -327,18 +321,9 @@
 maybeBucketSize Nothing  = OQ.BucketSizeUnlimited
 maybeBucketSize (Just n) = OQ.BucketSizeMax n
 
-<<<<<<< HEAD
-instance IsConfig Topology where
-  configPrefix = return Nothing
-
-----------------------------------------------------------------------------
--- Policies described in JSON/YAML.
-----------------------------------------------------------------------------
-=======
 {-------------------------------------------------------------------------------
   Policies described in JSON/YAML.
 -------------------------------------------------------------------------------}
->>>>>>> e74686f7
 
 -- | Policies described by a JSON/YAML.
 data StaticPolicies = StaticPolicies
