{-# LANGUAGE TypeFamilies  #-}
{-# LANGUAGE TypeOperators #-}
{-# OPTIONS -fno-warn-unused-top-binds #-} -- for lenses

{- |

The initialization mode is used to build the node context (node resources).
We need a separate mode for this because our initialization procedures require
database access, slotting, logging, etc.

The tricky part specific to this mode is the use of futures. Some parts of the
'InitModeContext' become available *during* initialization, so we create thunks
out of thin air and fill them as we go. This way 'InitMode' has all instances
it needs at all stages of initialization, but some of those instances can be
unusable until the relevant parts of the context are set.

-}

module Pos.Launcher.Mode
       ( InitMode
       , runInitMode
       , InitModeContext(..)
       ) where

import           Universum

import           Control.Lens (makeLensesWith)
import qualified Control.Monad.Reader as Mtl
import           Ether.Internal (HasLens (..))
import           Mockable.Production (Production)

import           Pos.Core (HasConfiguration, Timestamp)
import           Pos.DB (NodeDBs)
import           Pos.DB.Block (dbGetSerBlockRealDefault, dbGetSerUndoRealDefault,
                               dbPutSerBlundRealDefault)
import           Pos.DB.Class (MonadDB (..), MonadDBRead (..))
import           Pos.DB.Rocks (dbDeleteDefault, dbGetDefault, dbIterSourceDefault, dbPutDefault,
                               dbWriteBatchDefault)
import           Pos.Infra.Configuration (HasInfraConfiguration)
import           Pos.Lrc.Context (LrcContext)
import           Pos.Slotting (HasSlottingVar (..))
import           Pos.Slotting.Class (MonadSlots (..))
import           Pos.Slotting.Impl.Sum (SlottingContextSum, currentTimeSlottingSum,
                                        getCurrentSlotBlockingSum, getCurrentSlotInaccurateSum,
                                        getCurrentSlotSum)
import           Pos.Slotting.MemState (MonadSlotsData)
<<<<<<< HEAD
import           Pos.Slotting.Types (SlottingData)
import           Pos.Util.Util (postfixLFields)
=======
import           Pos.Ssc.Types (SscBlock)
import           Pos.Util (Some (..))
import           Pos.Util.Lens (postfixLFields)
>>>>>>> d1e18d53

-- The fields are lazy on purpose: this allows using them with
-- futures.
data InitModeContext = InitModeContext
    { imcNodeDBs            :: NodeDBs
    , imcSlottingVar        :: (Timestamp, TVar SlottingData)
    , imcSlottingContextSum :: SlottingContextSum
    , imcLrcContext         :: LrcContext
    }

makeLensesWith postfixLFields ''InitModeContext

type InitMode = Mtl.ReaderT InitModeContext Production

runInitMode :: InitModeContext -> InitMode a -> Production a
runInitMode = flip Mtl.runReaderT

instance HasLens NodeDBs InitModeContext NodeDBs where
    lensOf = imcNodeDBs_L

instance HasLens SlottingContextSum InitModeContext SlottingContextSum where
    lensOf = imcSlottingContextSum_L

instance HasLens LrcContext InitModeContext LrcContext where
    lensOf = imcLrcContext_L

instance HasSlottingVar InitModeContext where
    slottingTimestamp = imcSlottingVar_L . _1
    slottingVar = imcSlottingVar_L . _2

instance HasConfiguration => MonadDBRead InitMode where
    dbGet = dbGetDefault
    dbIterSource = dbIterSourceDefault
    dbGetSerBlock = dbGetSerBlockRealDefault
    dbGetSerUndo = dbGetSerUndoRealDefault

instance HasConfiguration => MonadDB InitMode where
    dbPut = dbPutDefault
    dbWriteBatch = dbWriteBatchDefault
    dbDelete = dbDeleteDefault
    dbPutSerBlund = dbPutSerBlundRealDefault

instance (HasConfiguration, HasInfraConfiguration, MonadSlotsData ctx InitMode) =>
         MonadSlots ctx InitMode
  where
    getCurrentSlot           = getCurrentSlotSum
    getCurrentSlotBlocking   = getCurrentSlotBlockingSum
    getCurrentSlotInaccurate = getCurrentSlotInaccurateSum
    currentTimeSlotting      = currentTimeSlottingSum<|MERGE_RESOLUTION|>--- conflicted
+++ resolved
@@ -44,14 +44,8 @@
                                         getCurrentSlotBlockingSum, getCurrentSlotInaccurateSum,
                                         getCurrentSlotSum)
 import           Pos.Slotting.MemState (MonadSlotsData)
-<<<<<<< HEAD
 import           Pos.Slotting.Types (SlottingData)
-import           Pos.Util.Util (postfixLFields)
-=======
-import           Pos.Ssc.Types (SscBlock)
-import           Pos.Util (Some (..))
 import           Pos.Util.Lens (postfixLFields)
->>>>>>> d1e18d53
 
 -- The fields are lazy on purpose: this allows using them with
 -- futures.
