--- conflicted
+++ resolved
@@ -56,15 +56,9 @@
                                              mainBlockTxPayload)
 import           Pos.Block.Logic            (withBlkSemaphore_)
 import           Pos.Block.Types            (Blund, undoTx)
-<<<<<<< HEAD
 import           Pos.Client.Txp.History     (TxHistoryEntry (..), GenesisToil, runGenesisToil)
 import           Pos.Constants              (genesisHash, blkSecurityParam)
 import           Pos.Context                (BlkSemaphore, genesisUtxoM, GenesisUtxo (..))
-=======
-import           Pos.Client.Txp.History     (TxHistoryEntry (..), runGenesisToil)
-import           Pos.Constants              (genesisHash)
-import           Pos.Context                (BlkSemaphore, GenesisUtxo (..), genesisUtxoM)
->>>>>>> 2725faef
 import           Pos.Core                   (AddrPkAttrs (..), Address (..),
                                              ChainDifficulty, HasDifficulty (..), BlockHeaderStub,
                                              HeaderHash, Timestamp, headerHash,
@@ -86,15 +80,9 @@
                                              getTxDistribution, toaOut, topsortTxs,
                                              txOutAddress)
 import           Pos.Txp.MemState.Class     (MonadTxpMem, getLocalTxs)
-<<<<<<< HEAD
 import           Pos.Txp.Toil               (MonadUtxo (..), MonadUtxoRead (..), fromUtxo,
                                              UtxoModifier, ToilT, runToilTLocal,
                                              applyTxToUtxo)
-=======
-import           Pos.Txp.Toil               (MonadUtxo (..), MonadUtxoRead (..), ToilT,
-                                             UtxoModifier, applyTxToUtxo, evalToilTEmpty,
-                                             runDBToil)
->>>>>>> 2725faef
 import           Pos.Util.Chrono            (getNewestFirst)
 import           Pos.Util.Modifier          (MapModifier)
 import qualified Pos.Util.Modifier          as MM
@@ -107,12 +95,8 @@
                                              encToCId, isTxLocalAddress)
 import           Pos.Wallet.Web.Error.Types (WalletError (..))
 import           Pos.Wallet.Web.State       (AddressLookupMode (..),
-<<<<<<< HEAD
                                              CustomAddressType (..),
                                              WebWalletModeDB, WalletTip (..))
-=======
-                                             CustomAddressType (..), WebWalletModeDB)
->>>>>>> 2725faef
 import qualified Pos.Wallet.Web.State       as WS
 
 -- VoidModifier describes a difference between two states.
@@ -310,40 +294,6 @@
         applyBlock allAddresses (b, _) = trackingApplyTxs encSK allAddresses mDiff blkHeaderTs $
                                          zip (gbTxs b) (repeat $ getBlockHeader b)
 
-<<<<<<< HEAD
-=======
-        sync :: HeaderHash -> m ()
-        sync wTip = do
-            startFrom <-
-                if wTip == genesisHash then
-                    resolveForwardLink wTip >>=
-                    maybe (error "Unexpected state: wTip doesn't have forward link") pure
-                else pure wTip
-
-            DB.blkGetHeader startFrom >>= \case
-                Nothing ->
-                  throwM $ InternalError $
-                      sformat ("Couldn't get block header of wallet "%build
-                              %" by last synced hh: "%build) wAddr wTip
-                Just wHeader -> do
-                    genesisUtxo <- genesisUtxoM
-                    when (wTip == genesisHash) $ do
-                        let encInfo = getEncInfo encSK
-                            ownGenesisData =
-                                selectOwnAccounts encInfo (txOutAddress . toaOut . snd) $
-                                M.toList genesisUtxo
-                            ownGenesisUtxo = M.fromList $ map fst ownGenesisData
-                            ownGenesisAddrs = map snd ownGenesisData
-                        mapM_ WS.addWAddress ownGenesisAddrs
-                        WS.getWalletUtxo >>= WS.setWalletUtxo . (ownGenesisUtxo <>)
-
-                    mapModifier@CAccModifier{..} <- computeAccModifier wHeader
-                    applyModifierToWallet wAddr (headerHash tipHeader) mapModifier
-                    logDebug $ sformat ("Wallet "%build%" has been synced with tip "
-                                        %shortHashF%", "%build)
-                        wAddr wTip mapModifier
-
->>>>>>> 2725faef
         computeAccModifier :: BlockHeader ssc -> m CAccModifier
         computeAccModifier wHeader = do
             allAddresses <- getWalletAddrMetasDB Ever wAddr
@@ -369,25 +319,28 @@
                      pure $ foldl' (\r b -> r <> rollbackBlock allAddresses b) mempty blunds
                | otherwise -> mempty <$ logDebug (sformat ("Wallet "%build%" is already synced") wAddr)
 
+    whenNothing_ wTipHeader $ do
+        genesisUtxo <- genesisUtxoM
+        let encInfo = getEncInfo encSK
+            ownGenesisData =
+                selectOwnAccounts encInfo (txOutAddress . toaOut . snd) $
+                M.toList genesisUtxo
+            ownGenesisUtxo = M.fromList $ map fst ownGenesisData
+            ownGenesisAddrs = map snd ownGenesisData
+        mapM_ WS.addWAddress ownGenesisAddrs
+        WS.getWalletUtxo >>= WS.setWalletUtxo . (ownGenesisUtxo <>)
+
     startFromH <- maybe firstGenesisHeader pure wTipHeader
-    genesisUtxo <- genesisUtxoM
     mapModifier@CAccModifier{..} <- computeAccModifier startFromH
-    whenNothing_ wTipHeader $ do
-        let encInfo = getEncInfo encSK
-        let ownGenesisUtxo =
-                M.fromList $
-                map fst $
-                selectOwnAccounts encInfo (txOutAddress . toaOut . snd) (M.toList genesisUtxo)
-        WS.getWalletUtxo >>= WS.setWalletUtxo . (ownGenesisUtxo <>)
     applyModifierToWallet wAddr gstateHHash mapModifier
     logInfo $ sformat ("Wallet "%build%" has been synced with tip "
-                        %shortHashF%", "%build)
-        wAddr (maybe genesisHash headerHash wTipHeader) mapModifier
-    where
-      firstGenesisHeader :: m (BlockHeader ssc)
-      firstGenesisHeader = resolveForwardLink (genesisHash @BlockHeaderStub) >>=
-          maybe (error "Unexpected state: genesisHash doesn't have forward link")
-              (maybe (error "No genesis block corresponding to header hash") pure <=< DB.blkGetHeader)
+                    %shortHashF%", "%build)
+                wAddr (maybe genesisHash headerHash wTipHeader) mapModifier
+  where
+    firstGenesisHeader :: m (BlockHeader ssc)
+    firstGenesisHeader = resolveForwardLink (genesisHash @BlockHeaderStub) >>=
+        maybe (error "Unexpected state: genesisHash doesn't have forward link")
+            (maybe (error "No genesis block corresponding to header hash") pure <=< DB.blkGetHeader)
 
 
 runWithWalletUtxo
