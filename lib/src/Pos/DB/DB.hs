{-# LANGUAGE AllowAmbiguousTypes #-}
{-# LANGUAGE CPP                 #-}
{-# LANGUAGE TypeFamilies        #-}

-- | Higher-level DB functionality.

module Pos.DB.DB
       ( initNodeDBs
       , sanityCheckDB
       , gsAdoptedBVDataDefault
       ) where

import           Universum

import           Control.Monad.Catch (MonadMask)
import           System.Wlog (WithLogger)

import           Pos.Context.Functions (genesisBlock0)
import           Pos.Core (BlockVersionData, HasConfiguration, headerHash)
import           Pos.DB.Block (prepareBlockDB)
import           Pos.DB.Class (MonadDB, MonadDBRead (..))
<<<<<<< HEAD
import           Pos.DB.Misc (prepareMiscDB)
=======
import           Pos.DB.GState.Common (getTip, getTipBlockGeneric, getTipHeaderGeneric)
>>>>>>> 59c3635c
import           Pos.GState.GState (prepareGStateDB, sanityCheckGStateDB)
import           Pos.Lrc.DB (prepareLrcDB)
import           Pos.Ssc.Configuration (HasSscConfiguration)
import           Pos.Update.DB (getAdoptedBVData)
import           Pos.Util.AssertMode (inAssertMode)

-- | Initialize DBs if necessary.
initNodeDBs
    :: forall ctx m.
       ( MonadReader ctx m
       , MonadDB m
       , HasConfiguration
       , HasSscConfiguration
       )
    => m ()
initNodeDBs = do
    let initialTip = headerHash genesisBlock0
    prepareBlockDB genesisBlock0
    prepareGStateDB initialTip
    prepareLrcDB

sanityCheckDB ::
       ( MonadMask m
       , WithLogger m
       , MonadDBRead m
       , MonadReader ctx m
       )
    => m ()
sanityCheckDB = inAssertMode sanityCheckGStateDB

----------------------------------------------------------------------------
-- MonadGState instance
----------------------------------------------------------------------------

gsAdoptedBVDataDefault :: MonadDBRead m => m BlockVersionData
gsAdoptedBVDataDefault = getAdoptedBVData<|MERGE_RESOLUTION|>--- conflicted
+++ resolved
@@ -19,11 +19,6 @@
 import           Pos.Core (BlockVersionData, HasConfiguration, headerHash)
 import           Pos.DB.Block (prepareBlockDB)
 import           Pos.DB.Class (MonadDB, MonadDBRead (..))
-<<<<<<< HEAD
-import           Pos.DB.Misc (prepareMiscDB)
-=======
-import           Pos.DB.GState.Common (getTip, getTipBlockGeneric, getTipHeaderGeneric)
->>>>>>> 59c3635c
 import           Pos.GState.GState (prepareGStateDB, sanityCheckGStateDB)
 import           Pos.Lrc.DB (prepareLrcDB)
 import           Pos.Ssc.Configuration (HasSscConfiguration)
