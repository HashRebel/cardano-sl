{-# LANGUAGE Rank2Types          #-}
{-# LANGUAGE ScopedTypeVariables #-}

-- | Major logic of Update System (US).

module Pos.Update.Logic
       ( usApplyBlocks
       , usRollbackBlocks
       , usVerifyBlocks
       ) where

import           Control.Lens         ((^.))
import           Control.Monad.Except (ExceptT, runExceptT, throwError)
import           Data.List            (partition)
import           Data.List.NonEmpty   (NonEmpty, groupWith)
import           Formatting           (sformat, (%))
import           Universum

import           Pos.Constants        (updateProposalThreshold, updateVoteThreshold)
import           Pos.Crypto           (hash)
import qualified Pos.DB               as DB
import qualified Pos.DB.GState        as GS
import           Pos.DB.Types         (ProposalState (..), UndecidedProposalState (..),
                                       mkUProposalState, voteToUProposalState)
import           Pos.Types            (Block, Coin, EpochIndex, NEBlocks, SlotId (..),
                                       addressHash, applyCoinPortion, blockSlot, coinF,
<<<<<<< HEAD
                                       gbBody, mbUpdatePayload, mkCoin, prevBlockL,
                                       unsafeAddCoin)
import           Pos.Update.Error     (USError (..))
import           Pos.Update.Types     (UpdatePayload (..), UpdateProposal (..),
                                       UpdateVote (..))
=======
                                       gbExtra, mebUpdate, mebUpdateVotes, mkCoin,
                                       prevBlockL, unsafeAddCoin)
import           Pos.Update.Core      (UpdateProposal (..), UpdateVote (..))
import           Pos.Update.Error     (USError (..))
>>>>>>> fb3d5094
import           Pos.Util             (inAssertMode, maybeThrow, _neHead)
import           Pos.WorkMode         (WorkMode)

-- | Apply chain of /definitely/ valid blocks to US part of GState
-- DB and to US local data. Head must be the __oldest__ block.
usApplyBlocks :: WorkMode ssc m => NEBlocks ssc -> m [DB.SomeBatchOp]
usApplyBlocks blocks = do
    tip <- GS.getTip
    when (tip /= blocks ^. _neHead . prevBlockL) $ throwM $
        USCantApplyBlocks "oldest block in NEBlocks is not based on tip"
    inAssertMode $
        do verdict <- usVerifyBlocks blocks
           case verdict of
               Right _ -> pass
               Left errors ->
                   panic $ "usVerifyBlocks failed: " <> errors
    concat <$> mapM usApplyBlock (toList blocks)

usApplyBlock :: WorkMode ssc m => Block ssc -> m [DB.SomeBatchOp]
usApplyBlock (Left _) = pure []
-- Note: snapshot is not needed here, because we must have already
-- taken semaphore.
usApplyBlock (Right blk) = do
    let UpdatePayload{..} = blk ^. gbBody.mbUpdatePayload
    let upId = hash <$> upProposal
    let votePredicate vote = maybe False (uvProposalId vote ==) upId
    let (curPropVotes, otherVotes) = partition votePredicate upVotes
    let otherGroups = groupWith uvProposalId otherVotes
    let slot = blk ^. blockSlot
    applyProposalBatch   <- maybe (pure []) (applyProposal slot curPropVotes) upProposal
    applyOtherVotesBatch <- concat <$> mapM applyVotesGroup otherGroups
    return (applyProposalBatch ++ applyOtherVotesBatch)

applyProposal
    :: WorkMode ssc m
    => SlotId -> [UpdateVote] -> UpdateProposal -> m [DB.SomeBatchOp]
applyProposal slot votes proposal =
    pure . DB.SomeBatchOp . GS.PutProposal . PSUndecided <$>
    execStateT (mapM_ (applyVote epoch) votes) ps
  where
    ps = mkUProposalState slot proposal
    epoch = siEpoch slot

-- Votes must be for the same update here.
applyVotesGroup
    :: WorkMode ssc m
    => NonEmpty UpdateVote -> m [DB.SomeBatchOp]
applyVotesGroup votes = do
    let upId = uvProposalId $ votes ^. _neHead
        -- TODO: here should be a procedure for getting a proposal state
        -- from DB by UpId. Or what else should be here?
        getProp = notImplemented
    ps <- maybeThrow (USUnknownProposal upId) =<< getProp
    case ps of
        PSDecided _ -> pure []
        PSUndecided ups -> do
            let epoch = siEpoch $ upsSlot ups
            pure . DB.SomeBatchOp . GS.PutProposal . PSUndecided <$>
                execStateT (mapM_ (applyVote epoch) votes) ups

applyVote
    :: WorkMode ssc m
    => EpochIndex -> UpdateVote -> StateT UndecidedProposalState m ()
applyVote epoch UpdateVote {..} = do
    let id = addressHash uvKey
    -- stake <- maybeThrow (USNotRichmen id) =<< GS.getStakeUS epoch id
    stake <- maybeThrow (USNotRichmen id) =<< notImplemented epoch id
    modify $ voteToUProposalState uvKey stake uvDecision

-- | Revert application of given blocks to US part of GState DB
-- and US local data. Head must be the __youngest__ block. Caller must
-- ensure that tip stored in DB is 'headerHash' of head.
--
-- FIXME: return Batch.
usRollbackBlocks :: WorkMode ssc m => NEBlocks ssc -> m ()
usRollbackBlocks _ = pass

-- | Verify whether sequence of blocks can be applied to US part of
-- current GState DB.  This function doesn't make pure checks,
-- they are assumed to be done earlier.
--
-- TODO: add more checks! Most likely it should be stateful!
usVerifyBlocks :: WorkMode ssc m => NEBlocks ssc -> m (Either Text ())
usVerifyBlocks = runExceptT . mapM_ verifyBlock

verifyBlock :: WorkMode ssc m => Block ssc -> ExceptT Text m ()
verifyBlock (Left _)    = pass
verifyBlock (Right blk) = do
    let UpdatePayload{..} = blk ^. gbBody.mbUpdatePayload
    verifyEnoughStake upVotes upProposal

verifyEnoughStake
    :: forall ssc m.
       WorkMode ssc m
    => [UpdateVote] -> Maybe UpdateProposal -> ExceptT Text m ()
verifyEnoughStake votes mProposal = do
    -- [CSL-314] Snapshot must be used here.
    totalStake <- maybe (pure zero) (const GS.getTotalFtsStake) mProposal
    let proposalThreshold = applyCoinPortion updateProposalThreshold totalStake
    let voteThreshold = applyCoinPortion updateVoteThreshold totalStake
    totalVotedStake <- verifyUpdProposalDo voteThreshold votes
    when (totalVotedStake < proposalThreshold) $
        throwError (msgProposal totalVotedStake proposalThreshold)
  where
    zero = mkCoin 0
    msgProposal =
        sformat
            ("update proposal doesn't have votes from enough stake ("
             %coinF%" < "%coinF%
             ")")
    msgVote =
        sformat
            ("update vote issuer doesn't have enough stake ("
             %coinF%" < "%coinF%
             ")")
    isVoteForProposal UpdateVote {..} =
        case mProposal of
            Nothing       -> True
            Just proposal -> uvDecision && uvProposalId == hash proposal
    verifyUpdProposalDo :: Coin -> [UpdateVote] -> ExceptT Text m Coin
    verifyUpdProposalDo _ [] = pure zero
    verifyUpdProposalDo voteThreshold (v@UpdateVote {..}:vs) = do
        let id = addressHash uvKey
        -- FIXME: use stake corresponding to state right before block
        -- corresponding to UpdateProposal for which vote is given is
        -- applied.
        stake <- fromMaybe zero <$> GS.getFtsStake id
        when (stake < voteThreshold) $ throwError $ msgVote stake voteThreshold
        let addedStake = if isVoteForProposal v then stake else zero
        unsafeAddCoin addedStake <$> verifyUpdProposalDo voteThreshold vs<|MERGE_RESOLUTION|>--- conflicted
+++ resolved
@@ -24,18 +24,11 @@
                                        mkUProposalState, voteToUProposalState)
 import           Pos.Types            (Block, Coin, EpochIndex, NEBlocks, SlotId (..),
                                        addressHash, applyCoinPortion, blockSlot, coinF,
-<<<<<<< HEAD
                                        gbBody, mbUpdatePayload, mkCoin, prevBlockL,
                                        unsafeAddCoin)
+import           Pos.Update.Core      (UpdatePayload (..), UpdateProposal (..),
+                                       UpdateVote (..))
 import           Pos.Update.Error     (USError (..))
-import           Pos.Update.Types     (UpdatePayload (..), UpdateProposal (..),
-                                       UpdateVote (..))
-=======
-                                       gbExtra, mebUpdate, mebUpdateVotes, mkCoin,
-                                       prevBlockL, unsafeAddCoin)
-import           Pos.Update.Core      (UpdateProposal (..), UpdateVote (..))
-import           Pos.Update.Error     (USError (..))
->>>>>>> fb3d5094
 import           Pos.Util             (inAssertMode, maybeThrow, _neHead)
 import           Pos.WorkMode         (WorkMode)
 
