{-# LANGUAGE AllowAmbiguousTypes #-}

-- | Methods of reporting different unhealthy behaviour to server.

module Pos.Infra.Reporting.Methods
       ( Reporter (..)

       , noReporter

       , MonadReporting (..)

         -- * Report single event.
       , reportError
       , reportInfo

       -- * Exception handling
       , reportOrLog
       , reportOrLogE
       , reportOrLogW

       ) where

import           Universum

import           Control.Exception (ErrorCall (..), Exception (..))
import           Pos.ReportServer.Report (ReportType (..))
import qualified Pos.Util.Log as Log

import           Pos.DB.Error (DBError (..))
import           Pos.Exception (CardanoFatalError)
import           Pos.Infra.Reporting.MemState ()
<<<<<<< HEAD
import           Pos.Util.Trace (Trace, traceWith)
import           Pos.Util.Trace.Unstructured (LogItem, publicPrivateLogItem)
=======
import           Pos.Util.Trace.Named (TraceNamed, logMessage)

>>>>>>> 09645a03

-- | Encapsulates the sending of a report, with potential for side-effects.
newtype Reporter m = Reporter
    { runReporter :: ReportType -> m ()
    }

noReporter :: Applicative m => Reporter m
noReporter = Reporter (const (pure ()))

-- | Typeclass analgoue of 'Reporter', for those who are allergic to using
-- function arguments.
class MonadReporting m where
    report :: ReportType -> m ()

-- | Report some general information.
reportInfo :: MonadReporting m => Text -> m ()
reportInfo = report . RInfo

-- | Report «error», i. e. a situation when something is wrong with our
-- node, e. g. an assertion failed.
reportError :: MonadReporting m => Text -> m ()
reportError = report . RError

----------------------------------------------------------------------------
-- Exception handling
----------------------------------------------------------------------------

-- | Exception handler which reports (and logs) an exception or just
-- logs it. It reports only few types of exceptions which definitely
-- deserve attention. Other types are simply logged. It's suitable for
-- long-running workers which want to catch all exceptions and restart
-- after delay. If you are catching all exceptions somewhere, you most
-- likely want to use this handler (and maybe do something else).
--
-- NOTE: it doesn't rethrow an exception. If you are sure you need it,
-- you can rethrow it by yourself.
<<<<<<< HEAD
reportOrLog :: (MonadReporting m) => Trace m LogItem -> Log.Severity -> Text -> SomeException -> m ()
reportOrLog logTrace severity prefix exc =
    case tryCast @CardanoFatalError <|> tryCast @ErrorCall <|> tryCast @DBError of
        Just msg -> reportError $ prefix <> msg
        Nothing  -> traceWith logTrace (publicPrivateLogItem (severity, prefix <> pretty exc))
=======
reportOrLog :: MonadReporting m => TraceNamed m -> Log.Severity -> Text -> SomeException -> m ()
reportOrLog logTrace severity prefix exc =
    case tryCast @CardanoFatalError <|> tryCast @ErrorCall <|> tryCast @DBError of
        Just msg -> reportError $ prefix <> msg
        Nothing  -> logMessage logTrace severity (prefix <> pretty exc)
>>>>>>> 09645a03
  where
    tryCast ::
           forall e. Exception e
        => Maybe Text
    tryCast = toText . displayException <$> fromException @e exc

-- | A version of 'reportOrLog' which uses 'Error' severity.
<<<<<<< HEAD
reportOrLogE :: (MonadReporting m) => Trace m LogItem -> Text -> SomeException -> m ()
reportOrLogE logTrace = reportOrLog logTrace Log.Error

-- | A version of 'reportOrLog' which uses 'Warning' severity.
reportOrLogW :: (MonadReporting m) => Trace m LogItem -> Text -> SomeException -> m ()
=======
reportOrLogE :: MonadReporting m => TraceNamed m -> Text -> SomeException -> m ()
reportOrLogE logTrace = reportOrLog logTrace Log.Error

-- | A version of 'reportOrLog' which uses 'Warning' severity.
reportOrLogW :: MonadReporting m => TraceNamed m -> Text -> SomeException -> m ()
>>>>>>> 09645a03
reportOrLogW logTrace = reportOrLog logTrace Log.Warning<|MERGE_RESOLUTION|>--- conflicted
+++ resolved
@@ -29,13 +29,8 @@
 import           Pos.DB.Error (DBError (..))
 import           Pos.Exception (CardanoFatalError)
 import           Pos.Infra.Reporting.MemState ()
-<<<<<<< HEAD
-import           Pos.Util.Trace (Trace, traceWith)
-import           Pos.Util.Trace.Unstructured (LogItem, publicPrivateLogItem)
-=======
 import           Pos.Util.Trace.Named (TraceNamed, logMessage)
 
->>>>>>> 09645a03
 
 -- | Encapsulates the sending of a report, with potential for side-effects.
 newtype Reporter m = Reporter
@@ -72,19 +67,11 @@
 --
 -- NOTE: it doesn't rethrow an exception. If you are sure you need it,
 -- you can rethrow it by yourself.
-<<<<<<< HEAD
-reportOrLog :: (MonadReporting m) => Trace m LogItem -> Log.Severity -> Text -> SomeException -> m ()
-reportOrLog logTrace severity prefix exc =
-    case tryCast @CardanoFatalError <|> tryCast @ErrorCall <|> tryCast @DBError of
-        Just msg -> reportError $ prefix <> msg
-        Nothing  -> traceWith logTrace (publicPrivateLogItem (severity, prefix <> pretty exc))
-=======
 reportOrLog :: MonadReporting m => TraceNamed m -> Log.Severity -> Text -> SomeException -> m ()
 reportOrLog logTrace severity prefix exc =
     case tryCast @CardanoFatalError <|> tryCast @ErrorCall <|> tryCast @DBError of
         Just msg -> reportError $ prefix <> msg
         Nothing  -> logMessage logTrace severity (prefix <> pretty exc)
->>>>>>> 09645a03
   where
     tryCast ::
            forall e. Exception e
@@ -92,17 +79,9 @@
     tryCast = toText . displayException <$> fromException @e exc
 
 -- | A version of 'reportOrLog' which uses 'Error' severity.
-<<<<<<< HEAD
-reportOrLogE :: (MonadReporting m) => Trace m LogItem -> Text -> SomeException -> m ()
-reportOrLogE logTrace = reportOrLog logTrace Log.Error
-
--- | A version of 'reportOrLog' which uses 'Warning' severity.
-reportOrLogW :: (MonadReporting m) => Trace m LogItem -> Text -> SomeException -> m ()
-=======
 reportOrLogE :: MonadReporting m => TraceNamed m -> Text -> SomeException -> m ()
 reportOrLogE logTrace = reportOrLog logTrace Log.Error
 
 -- | A version of 'reportOrLog' which uses 'Warning' severity.
 reportOrLogW :: MonadReporting m => TraceNamed m -> Text -> SomeException -> m ()
->>>>>>> 09645a03
 reportOrLogW logTrace = reportOrLog logTrace Log.Warning