{-# LANGUAGE DataKinds #-}

-- | Execution mode used by blockchain generator.

module Pos.Generator.Block.Mode
       ( MonadBlockGenBase
       , MonadBlockGen
       , BlockGenContext (..)
       , BlockGenMode
       , BlockGenRandMode
       , mkBlockGenContext

       , usingPrimaryKey
       , withCurrentSlot

       , InitBlockGenContext (..) -- useless
       ) where

import           Universum

import           Control.Lens.TH             (makeLensesWith)
import           Control.Monad.Random.Strict (RandT)
import           Control.Monad.Trans.Control (MonadBaseControl)
import           Mockable                    (Async, Catch, Concurrently, CurrentTime,
                                              Delay, Mockables, Promise, Throw)
import           System.Wlog                 (WithLogger, logWarning)

import           Pos.Block.BListener         (MonadBListener (..), onApplyBlocksStub,
                                              onRollbackBlocksStub)
import           Pos.Block.Core              (Block, BlockHeader)
import           Pos.Block.Slog              (HasSlogContext (..))
import           Pos.Block.Types             (Undo)
<<<<<<< HEAD
import           Pos.Core                    (HasPrimaryKey (..), IsHeader, SlotId (..), HasCoreConstants,
=======
import           Pos.Core                    (GenesisWStakeholders (..),
                                              HasPrimaryKey (..), IsHeader, SlotId (..),
>>>>>>> 444e1e61
                                              Timestamp, epochOrSlotToSlot,
                                              getEpochOrSlot)
import           Pos.Crypto                  (SecretKey)
import           Pos.DB                      (DBSum, MonadBlockDBGeneric (..),
                                              MonadBlockDBGenericWrite (..), MonadDB,
                                              MonadDBRead)
import qualified Pos.DB                      as DB
import qualified Pos.DB.Block                as BDB
import           Pos.DB.DB                   (getTipHeader, gsAdoptedBVDataDefault)
import           Pos.Delegation              (DelegationVar, mkDelegationVar)
import           Pos.Exception               (reportFatalError)
import           Pos.Generator.Block.Param   (BlockGenParams (..), HasBlockGenParams (..),
                                              HasTxGenParams (..))
import qualified Pos.GState                  as GS
import           Pos.KnownPeers              (MonadFormatPeers)
import           Pos.Launcher.Mode           (newInitFuture)
import           Pos.Lrc                     (LrcContext (..))
import           Pos.Reporting               (HasReportingContext (..), ReportingContext,
                                              emptyReportingContext)
import           Pos.Slotting                (HasSlottingVar (..), MonadSlots (..),
                                              SlottingData, currentTimeSlottingSimple)
import           Pos.Slotting.MemState       (MonadSlotsData (..), getSlottingDataDefault,
                                              getSystemStartDefault,
                                              putSlottingDataDefault,
                                              waitPenultEpochEqualsDefault)
import           Pos.Ssc.Class               (SscBlock)
import           Pos.Ssc.Extra               (SscMemTag, SscState, mkSscState)
import           Pos.Ssc.GodTossing          (SscGodTossing)
import           Pos.Txp                     (GenericTxpLocalData, TxpGlobalSettings,
                                              TxpHolderTag, TxpMetrics, ignoreTxpMetrics,
                                              mkTxpLocalData, txpGlobalSettings)
import           Pos.Update.Context          (UpdateContext, mkUpdateContext)
import           Pos.Util                    (HasLens (..), Some, postfixLFields)
import           Pos.WorkMode.Class          (TxpExtra_TMP)

----------------------------------------------------------------------------
-- Constraint
----------------------------------------------------------------------------

-- | A set of constraints imposed on the base monad used for
-- arbitrary blockchain generation.
type MonadBlockGenBase m
     = ( WithLogger m
       , MonadMask m
       , MonadIO m
       , MonadBaseControl IO m
       , MonadFormatPeers m
       , Mockables m
           [ CurrentTime
           , Async
           , Catch
           , Throw
           , Delay
           , Concurrently
           ]
       , Eq (Promise m (Maybe ())) -- are you cereal boyz??1?
       , HasCoreConstants
       )

-- | A set of constraints necessary for blockchain generation. All
-- these constraints must be satistified by the generator's caller.
type MonadBlockGen ctx m
     = ( MonadBlockGenBase m
       , MonadReader ctx m
       , GS.HasGStateContext ctx
       , HasSlottingVar ctx
       )

----------------------------------------------------------------------------
-- Context
----------------------------------------------------------------------------

-- | Context used by blockchain generator.
data BlockGenContext = BlockGenContext
    { bgcPrimaryKey        :: SecretKey
    -- ^ This field is lazy on purpose. Primary key used for block
    -- generation changes frequently. We don't define it initially and
    -- modify it using 'local' when we need it. Alternative solution
    -- would be to define a type w/o primary key and another one with
    -- primary key, but it would lead to enormous amount of
    -- boilerplate. Also it could be put into mutable reference, but
    -- it's complicated too.
    , bgcGState            :: !GS.GStateContext
    -- ^ Currently we always use pure DB and assume it always fits in
    -- memory. It allows us to simply clone existing DB.
    , bgcSystemStart       :: !Timestamp
    , bgcParams            :: !BlockGenParams
    , bgcDelegation        :: !DelegationVar
    , bgcGenStakeholders   :: !GenesisWStakeholders
    , bgcTxpMem            :: !(GenericTxpLocalData TxpExtra_TMP, TxpMetrics)
    , bgcUpdateContext     :: !UpdateContext
    , bgcSscState          :: !(SscState SscGodTossing)
    , bgcSlotId            :: !(Maybe SlotId)
    -- ^ During block generation we don't want to use real time, but
    -- rather want to set current slot (fake one) by ourselves.
    , bgcTxpGlobalSettings :: !TxpGlobalSettings
    , bgcReportingContext  :: !ReportingContext
    }

makeLensesWith postfixLFields ''BlockGenContext

-- | Execution mode for blockchain generation.
type BlockGenMode m = ReaderT BlockGenContext m

-- | Block generation mode with random
type BlockGenRandMode g m = RandT g (BlockGenMode m)

instance MonadThrow m => MonadThrow (RandT g m) where
    throwM = lift . throwM

----------------------------------------------------------------------------
-- Context creation
----------------------------------------------------------------------------

-- | Make new 'BlockGenContext' using data provided by 'MonadBlockGen'
-- context. Persistent data (DB) is cloned. Other mutable data is
-- recreated.
mkBlockGenContext :: MonadBlockGen ctx m => BlockGenParams -> m BlockGenContext
mkBlockGenContext bgcParams@BlockGenParams{..} = do
    let bgcPrimaryKey = error "bgcPrimaryKey was forced before being set"
    bgcGState <- if _bgpInplaceDB
                 then view GS.gStateContext
                 else GS.cloneGStateContext =<< view GS.gStateContext
    bgcSystemStart <- view slottingTimestamp
    (initSlot, putInitSlot) <- newInitFuture
    let bgcSlotId = Nothing
    let bgcTxpGlobalSettings = txpGlobalSettings
    let bgcReportingContext = emptyReportingContext
    let bgcGenStakeholders = _bgpGenStakeholders
    let initCtx =
            InitBlockGenContext
                (bgcGState ^. GS.gscDB)
                bgcSystemStart
                (bgcGState ^. GS.gscSlottingVar)
                (bgcGState ^. GS.gscLrcContext)
                initSlot
    usingReaderT initCtx $ do
        tipEOS <- getEpochOrSlot <$> getTipHeader @SscGodTossing
        putInitSlot (epochOrSlotToSlot tipEOS)
        bgcSscState <- mkSscState @SscGodTossing
        bgcUpdateContext <- mkUpdateContext
        bgcTxpMem <- (,ignoreTxpMetrics) <$> mkTxpLocalData
        bgcDelegation <- mkDelegationVar @SscGodTossing
        return BlockGenContext {..}

data InitBlockGenContext = InitBlockGenContext
    { ibgcDB          :: !DBSum
    , ibgcSystemStart :: !Timestamp
    , ibgcSlottingVar :: !(TVar SlottingData)
    , ibgcLrcContext  :: !LrcContext
    , ibgcSlot        :: SlotId
    -- ^ All initialization will be done assuming the current slot is
    -- this one. It's lazy to be used with future.
    }

makeLensesWith postfixLFields ''InitBlockGenContext

type InitBlockGenMode m = ReaderT InitBlockGenContext m

instance HasLens DBSum InitBlockGenContext DBSum where
    lensOf = ibgcDB_L

instance HasLens LrcContext InitBlockGenContext LrcContext where
    lensOf = ibgcLrcContext_L

instance HasSlottingVar InitBlockGenContext where
    slottingTimestamp = ibgcSystemStart_L
    slottingVar = ibgcSlottingVar_L

instance MonadBlockGenBase m => MonadDBRead (InitBlockGenMode m) where
    dbGet = DB.dbGetSumDefault
    dbIterSource = DB.dbIterSourceSumDefault

instance MonadBlockGenBase m => MonadDB (InitBlockGenMode m) where
    dbPut = DB.dbPutSumDefault
    dbWriteBatch = DB.dbWriteBatchSumDefault
    dbDelete = DB.dbDeleteSumDefault

instance MonadBlockGenBase m =>
    MonadBlockDBGeneric (BlockHeader SscGodTossing) (Block SscGodTossing) Undo (InitBlockGenMode m)
  where
    dbGetBlock = BDB.dbGetBlockSumDefault @SscGodTossing
    dbGetUndo = BDB.dbGetUndoSumDefault @SscGodTossing
    dbGetHeader = BDB.dbGetHeaderSumDefault @SscGodTossing

instance MonadBlockGenBase m => MonadSlotsData (InitBlockGenMode m) where
    getSystemStart = getSystemStartDefault
    getSlottingData = getSlottingDataDefault
    waitPenultEpochEquals = waitPenultEpochEqualsDefault
    putSlottingData = putSlottingDataDefault

instance MonadBlockGenBase m => MonadSlots (InitBlockGenMode m) where
    getCurrentSlot = Just <$> view ibgcSlot_L
    getCurrentSlotBlocking = view ibgcSlot_L
    getCurrentSlotInaccurate = view ibgcSlot_L
    currentTimeSlotting = do
        logWarning "currentTimeSlotting is used in initialization"
        currentTimeSlottingSimple

----------------------------------------------------------------------------
-- Boilerplate instances
----------------------------------------------------------------------------

instance GS.HasGStateContext BlockGenContext where
    gStateContext = bgcGState_L

instance HasLens BlockGenContext BlockGenContext BlockGenContext where
    lensOf = identity

instance HasBlockGenParams BlockGenContext where
    blockGenParams = bgcParams_L

instance HasTxGenParams BlockGenContext where
    txGenParams = bgcParams_L . txGenParams

instance HasSlottingVar BlockGenContext where
    slottingTimestamp = bgcSystemStart_L
    slottingVar = GS.gStateContext . GS.gscSlottingVar

instance HasLens GenesisWStakeholders BlockGenContext GenesisWStakeholders where
    lensOf = bgcGenStakeholders_L

instance HasLens DBSum BlockGenContext DBSum where
    lensOf = GS.gStateContext . GS.gscDB

instance HasLens UpdateContext BlockGenContext UpdateContext where
    lensOf = bgcUpdateContext_L

instance HasLens DelegationVar BlockGenContext DelegationVar where
    lensOf = bgcDelegation_L

instance HasLens LrcContext BlockGenContext LrcContext where
    lensOf = GS.gStateContext . GS.gscLrcContext

instance HasPrimaryKey BlockGenContext where
    primaryKey = bgcPrimaryKey_L

instance HasSlogContext BlockGenContext where
    slogContextL = GS.gStateContext . GS.gscSlogContext

instance HasLens TxpHolderTag BlockGenContext (GenericTxpLocalData TxpExtra_TMP, TxpMetrics) where
    lensOf = bgcTxpMem_L

instance HasLens SscMemTag BlockGenContext (SscState SscGodTossing) where
    lensOf = bgcSscState_L

instance HasLens TxpGlobalSettings BlockGenContext TxpGlobalSettings where
    lensOf = bgcTxpGlobalSettings_L

instance HasReportingContext BlockGenContext where
    reportingContext = bgcReportingContext_L

instance MonadBlockGenBase m => MonadDBRead (BlockGenMode m) where
    dbGet = DB.dbGetSumDefault
    dbIterSource = DB.dbIterSourceSumDefault

instance MonadBlockGenBase m => MonadDB (BlockGenMode m) where
    dbPut = DB.dbPutSumDefault
    dbWriteBatch = DB.dbWriteBatchSumDefault
    dbDelete = DB.dbDeleteSumDefault

instance MonadBlockGenBase m =>
    MonadBlockDBGeneric (BlockHeader SscGodTossing) (Block SscGodTossing) Undo (BlockGenMode m)
  where
    dbGetBlock = BDB.dbGetBlockSumDefault @SscGodTossing
    dbGetUndo = BDB.dbGetUndoSumDefault @SscGodTossing
    dbGetHeader = BDB.dbGetHeaderSumDefault @SscGodTossing

instance MonadBlockGenBase m =>
    MonadBlockDBGeneric (Some IsHeader) (SscBlock SscGodTossing) () (BlockGenMode m)
  where
    dbGetBlock = BDB.dbGetBlockSscSumDefault @SscGodTossing
    dbGetUndo = BDB.dbGetUndoSscSumDefault @SscGodTossing
    dbGetHeader = BDB.dbGetHeaderSscSumDefault @SscGodTossing

instance MonadBlockGenBase m =>
         MonadBlockDBGenericWrite (BlockHeader SscGodTossing) (Block SscGodTossing) Undo (BlockGenMode m) where
    dbPutBlund = BDB.dbPutBlundSumDefault

instance MonadBlockGenBase m => MonadSlotsData (BlockGenMode m) where
    getSystemStart = getSystemStartDefault
    getSlottingData = getSlottingDataDefault
    waitPenultEpochEquals = waitPenultEpochEqualsDefault
    putSlottingData = putSlottingDataDefault

instance MonadBlockGenBase m => MonadSlots (BlockGenMode m) where
    getCurrentSlot = view bgcSlotId_L
    getCurrentSlotBlocking =
        view bgcSlotId_L >>= \case
            Nothing ->
                reportFatalError
                    "getCurrentSlotBlocking is used in generator when slot is unknown"
            Just slot -> pure slot
    getCurrentSlotInaccurate =
        reportFatalError
            "It hardly makes sense to use 'getCurrentSlotInaccurate' during block generation"
    currentTimeSlotting = currentTimeSlottingSimple

instance MonadBlockGenBase m => DB.MonadGState (BlockGenMode m) where
    gsAdoptedBVData = gsAdoptedBVDataDefault

instance MonadBlockGenBase m => MonadBListener (BlockGenMode m) where
    onApplyBlocks = onApplyBlocksStub
    onRollbackBlocks = onRollbackBlocksStub

----------------------------------------------------------------------------
-- Utilities
----------------------------------------------------------------------------

usingPrimaryKey :: MonadReader BlockGenContext m => SecretKey -> m a -> m a
usingPrimaryKey sk = local (set primaryKey sk)

withCurrentSlot :: MonadReader BlockGenContext m => SlotId -> m a -> m a
withCurrentSlot slot = local (set bgcSlotId_L $ Just slot)<|MERGE_RESOLUTION|>--- conflicted
+++ resolved
@@ -30,12 +30,8 @@
 import           Pos.Block.Core              (Block, BlockHeader)
 import           Pos.Block.Slog              (HasSlogContext (..))
 import           Pos.Block.Types             (Undo)
-<<<<<<< HEAD
-import           Pos.Core                    (HasPrimaryKey (..), IsHeader, SlotId (..), HasCoreConstants,
-=======
-import           Pos.Core                    (GenesisWStakeholders (..),
-                                              HasPrimaryKey (..), IsHeader, SlotId (..),
->>>>>>> 444e1e61
+import           Pos.Core                    (HasPrimaryKey (..), IsHeader, SlotId (..),
+                                              HasCoreConstants, GenesisWStakeholders (..),
                                               Timestamp, epochOrSlotToSlot,
                                               getEpochOrSlot)
 import           Pos.Crypto                  (SecretKey)
