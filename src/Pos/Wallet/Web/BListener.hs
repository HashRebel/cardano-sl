{-# LANGUAGE ScopedTypeVariables #-}

-- | Instance Blockchain Listener for WalletWebDB.
-- Guaranteed that state of GStateDB and BlockDB isn't changed
-- during @onApplyBlocks@ and @onRollbackBlocks@ callbacks.

module Pos.Wallet.Web.BListener
       ( MonadBListener(..)
       , onApplyTracking
       , onRollbackTracking
       ) where

import           Universum

import           Control.Lens               (to)
import qualified Data.List.NonEmpty         as NE
import           Formatting                 (build, sformat, (%))
import           Serokell.Util              (listJson)
import           System.Wlog                (WithLogger, logDebug)

import           Pos.Block.BListener        (MonadBListener (..))
import           Pos.Block.Core             (BlockHeader, blockHeader, mainBlockTxPayload)
import           Pos.Block.Types            (Blund, undoTx)
<<<<<<< HEAD
import           Pos.Core                   (HeaderHash, headerHash, prevBlockL)
import           Pos.DB.BatchOp             (SomeBatchOp)
import           Pos.DB.Class               (MonadDBRead)
import           Pos.DB.Rocks               (MonadRealDB)
=======
import           Pos.Core                   (HeaderHash, difficultyL, headerHash,
                                             headerSlotL, prevBlockL)
import           Pos.DB.BatchOp             (SomeBatchOp)
import           Pos.DB.Class               (MonadDBRead, MonadRealDB)
import qualified Pos.DB.GState              as GS
import           Pos.Slotting               (SlottingData, getSlotStartPure)
>>>>>>> 8310281b
import           Pos.Ssc.Class.Helpers      (SscHelpersClass)
import           Pos.Txp.Core               (TxAux (..), TxUndo, flattenTxPayload)
import           Pos.Txp.Toil               (evalToilTEmpty, runDBToil)
import           Pos.Util.Chrono            (NE, NewestFirst (..), OldestFirst (..))
import qualified Pos.Util.Modifier          as MM

import           Pos.Wallet.Web.Account     (AccountMode, getSKByAddr)
import           Pos.Wallet.Web.ClientTypes (CId, Wal)
import qualified Pos.Wallet.Web.State       as WS
import           Pos.Wallet.Web.Tracking    (CAccModifier (..), applyModifierToWallet,
                                             getWalletAddrMetasDB,
                                             rollbackModifierFromWallet, trackingApplyTxs,
                                             trackingRollbackTxs)

-- Perform this action under block lock.
onApplyTracking
    :: forall ssc ctx m .
    ( SscHelpersClass ssc
    , AccountMode ctx m
    , WithLogger m
    , MonadRealDB ctx m
    , MonadDBRead m
    )
    => OldestFirst NE (Blund ssc) -> m SomeBatchOp
onApplyTracking blunds = do
<<<<<<< HEAD
    let txs = concatMap (gbTxs . fst) $ getOldestFirst blunds
    let newTip = headerHash $ NE.last $ getOldestFirst blunds
    mapM_ (syncWalletSet newTip txs) =<< WS.getWalletAddresses
=======
    let oldestFirst = getOldestFirst blunds
        txs = concatMap (gbTxs . fst) oldestFirst
        newTipH = NE.last oldestFirst ^. _1 . blockHeader
    sd <- GS.getSlottingData
    mapM_ (syncWalletSet sd newTipH txs) =<< WS.getWalletAddresses
>>>>>>> 8310281b

    -- It's silly, but when the wallet is migrated to RocksDB, we can write
    -- something a bit more reasonable.
    pure mempty
  where
    syncWalletSet :: SlottingData -> BlockHeader ssc -> [TxAux] -> CId Wal -> m ()
    syncWalletSet sd newTipH txs wAddr = do
        let mainBlkHeaderTs mBlkH =
                getSlotStartPure True (mBlkH ^. headerSlotL) sd
            blkHeaderTs = either (const Nothing) mainBlkHeaderTs

        allAddresses <- getWalletAddrMetasDB WS.Ever wAddr
        encSK <- getSKByAddr wAddr
        mapModifier <- runDBToil $
                       evalToilTEmpty $
                       trackingApplyTxs encSK allAddresses gbDiff blkHeaderTs $
                       zip txs $ repeat newTipH
        applyModifierToWallet wAddr (headerHash newTipH) mapModifier
        logMsg "applied" (getOldestFirst blunds) wAddr mapModifier

    gbTxs = either (const []) (^. mainBlockTxPayload . to flattenTxPayload)
    gbDiff = Just . view difficultyL

-- Perform this action under block lock.
onRollbackTracking
    :: forall ssc ctx m .
    ( SscHelpersClass ssc
    , AccountMode ctx m
    , WithLogger m
    )
    => NewestFirst NE (Blund ssc) -> m SomeBatchOp
onRollbackTracking blunds = do
    let newestFirst = getNewestFirst blunds
        txs = concatMap (reverse . blundTxUn) newestFirst
        newTip = (NE.last newestFirst) ^. prevBlockL
    mapM_ (syncWalletSet newTip txs) =<< WS.getWalletAddresses

    -- It's silly, but when the wallet is migrated to RocksDB, we can write
    -- something a bit more reasonable.
    pure mempty
  where
    syncWalletSet :: HeaderHash -> [(TxAux, TxUndo)] -> CId Wal -> m ()
    syncWalletSet newTip txs wAddr = do
        allAddresses <- getWalletAddrMetasDB WS.Ever wAddr
        encSK <- getSKByAddr wAddr
        let mapModifier = trackingRollbackTxs encSK allAddresses $
                          map (\(aux, undo) -> (aux, undo, newTip)) txs
        rollbackModifierFromWallet wAddr newTip mapModifier
        logMsg "rolled back" (getNewestFirst blunds) wAddr mapModifier
    gbTxs = either (const []) (^. mainBlockTxPayload . to flattenTxPayload)
    blundTxUn (b, u) = zip (gbTxs b) (undoTx u)

logMsg
    :: WithLogger m
    => Text
    -> NonEmpty (Blund ssc)
    -> CId Wal
    -> CAccModifier
    -> m ()
logMsg action (NE.length -> bNums) wAddr CAccModifier{..} =
    logDebug $
        sformat ("Wallet Tracking: "%build%" "%build%" block(s) to walletset "%build
                %", added accounts: "%listJson
                %", deleted accounts: "%listJson
                %", used address: "%listJson
                %", change address: "%listJson)
        action bNums wAddr
        (map fst $ MM.insertions camAddresses)
        (MM.deletions camAddresses)
        (map (fst . fst) $ MM.insertions camUsed)
        (map (fst . fst) $ MM.insertions camChange)<|MERGE_RESOLUTION|>--- conflicted
+++ resolved
@@ -21,19 +21,13 @@
 import           Pos.Block.BListener        (MonadBListener (..))
 import           Pos.Block.Core             (BlockHeader, blockHeader, mainBlockTxPayload)
 import           Pos.Block.Types            (Blund, undoTx)
-<<<<<<< HEAD
-import           Pos.Core                   (HeaderHash, headerHash, prevBlockL)
-import           Pos.DB.BatchOp             (SomeBatchOp)
-import           Pos.DB.Class               (MonadDBRead)
-import           Pos.DB.Rocks               (MonadRealDB)
-=======
 import           Pos.Core                   (HeaderHash, difficultyL, headerHash,
                                              headerSlotL, prevBlockL)
 import           Pos.DB.BatchOp             (SomeBatchOp)
-import           Pos.DB.Class               (MonadDBRead, MonadRealDB)
+import           Pos.DB.Class               (MonadDBRead)
 import qualified Pos.DB.GState              as GS
+import           Pos.DB.Rocks               (MonadRealDB)
 import           Pos.Slotting               (SlottingData, getSlotStartPure)
->>>>>>> 8310281b
 import           Pos.Ssc.Class.Helpers      (SscHelpersClass)
 import           Pos.Txp.Core               (TxAux (..), TxUndo, flattenTxPayload)
 import           Pos.Txp.Toil               (evalToilTEmpty, runDBToil)
@@ -59,17 +53,12 @@
     )
     => OldestFirst NE (Blund ssc) -> m SomeBatchOp
 onApplyTracking blunds = do
-<<<<<<< HEAD
-    let txs = concatMap (gbTxs . fst) $ getOldestFirst blunds
-    let newTip = headerHash $ NE.last $ getOldestFirst blunds
-    mapM_ (syncWalletSet newTip txs) =<< WS.getWalletAddresses
-=======
+
     let oldestFirst = getOldestFirst blunds
         txs = concatMap (gbTxs . fst) oldestFirst
         newTipH = NE.last oldestFirst ^. _1 . blockHeader
     sd <- GS.getSlottingData
     mapM_ (syncWalletSet sd newTipH txs) =<< WS.getWalletAddresses
->>>>>>> 8310281b
 
     -- It's silly, but when the wallet is migrated to RocksDB, we can write
     -- something a bit more reasonable.
