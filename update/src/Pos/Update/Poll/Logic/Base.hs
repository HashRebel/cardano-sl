--- conflicted
+++ resolved
@@ -48,15 +48,9 @@
 import           Pos.Core.Update (BlockVersionData (..),
                      BlockVersionModifier (..), UpId, UpdateProposal (..),
                      UpdateVote (..))
-<<<<<<< HEAD
 import           Pos.Crypto (PublicKey, hash)
-import           Pos.Infra.Slotting.Types (EpochSlottingData (..), SlottingData,
-                     addEpochSlottingData, getCurrentEpochIndex,
-=======
-import           Pos.Crypto (PublicKey, hash, shortHashF)
 import           Pos.Sinbin.Slotting.Types (EpochSlottingData (..),
                      SlottingData, addEpochSlottingData, getCurrentEpochIndex,
->>>>>>> 3e659eb9
                      getNextEpochSlottingData)
 import           Pos.Update.Poll.Class (MonadPoll (..), MonadPollRead (..))
 import           Pos.Update.Poll.Failure (PollVerFailure (..))
