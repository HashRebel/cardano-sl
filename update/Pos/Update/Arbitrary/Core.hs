--- conflicted
+++ resolved
@@ -4,7 +4,6 @@
        (
        ) where
 
-<<<<<<< HEAD
 import           Data.DeriveTH                     (derive, makeArbitrary)
 import qualified Data.HashMap.Strict               as HM
 import           Test.QuickCheck                   (Arbitrary (..), listOf1, oneof)
@@ -12,35 +11,17 @@
 import           Universum
 
 import           Pos.Binary.Update                 ()
+import           Pos.Core.Arbitrary                ()
 import           Pos.Crypto                        (SignTag (SignUSVote), fakeSigner,
                                                     sign, toPublic)
 import           Pos.Crypto.Arbitrary              ()
 import           Pos.Data.Attributes               (mkAttributes)
-import           Pos.Core.Arbitrary                ()
-import           Pos.Update.Core.Types             (BlockVersionData (..), SystemTag,
+import           Pos.Update.Core.Types             (BlockVersionModifier (..), SystemTag,
                                                     UpdateData (..), UpdatePayload (..),
                                                     UpdateProposal (..),
                                                     UpdateProposalToSign, UpdateVote (..),
                                                     VoteState (..), mkSystemTag,
                                                     mkUpdateProposalWSign)
-=======
-import           Universum
-
-import           Data.DeriveTH         (derive, makeArbitrary)
-import qualified Data.HashMap.Strict   as HM
-import           Test.QuickCheck       (Arbitrary (..), listOf1, oneof)
-
-import           Pos.Binary.Update     ()
-import           Pos.Core.Arbitrary    ()
-import           Pos.Crypto            (SignTag (SignUSVote), fakeSigner, sign, toPublic)
-import           Pos.Crypto.Arbitrary  ()
-import           Pos.Data.Attributes   (mkAttributes)
-import           Pos.Update.Core.Types (BlockVersionModifier (..), SystemTag,
-                                        UpdateData (..), UpdatePayload (..),
-                                        UpdateProposal (..), UpdateVote (..),
-                                        VoteState (..), mkSystemTag,
-                                        mkUpdateProposalWSign)
->>>>>>> 4c4ca0e8
 
 derive makeArbitrary ''BlockVersionModifier
 
