{-# LANGUAGE TypeFamilies #-}

-- | Wallet endpoints list

module Pos.Wallet.Web.Server.Handlers
       ( servantHandlers
       , servantHandlersWithSwagger
       ) where

import           Universum

<<<<<<< HEAD
import           Pos.Wallet.Web.Swagger.Spec (swaggerSpecForWalletApi)
import           Servant.API                 ((:<|>) ((:<|>)))
import           Servant.Server              (Handler, Server, ServerT)
import           Servant.Swagger.UI          (swaggerSchemaUIServer)
import           Servant.Utils.Enter         ((:~>) (..), enter)

import           Pos.Communication           (SendActions (..))
import           Pos.Constants               (curSoftwareVersion)
import           Pos.Wallet.WalletMode       (blockchainSlotDuration)
import           Pos.Wallet.Web.Account      (GenSeed (RandomSeed))
import           Pos.Wallet.Web.Api          (WalletApi, WalletSwaggerApi)
import qualified Pos.Wallet.Web.Methods      as M
import           Pos.Wallet.Web.Mode         (MonadWalletWebMode)
import           Pos.Wallet.Web.Tracking     (fixingCachedAccModifier)
=======
import           Pos.Communication       (SendActions (..))
import           Pos.Update.Configuration (curSoftwareVersion)
import           Pos.Wallet.WalletMode   (blockchainSlotDuration)
import           Pos.Wallet.Web.Account  (GenSeed (RandomSeed))
import           Pos.Wallet.Web.Api      (WalletApi)
import qualified Pos.Wallet.Web.Methods  as M
import           Pos.Wallet.Web.Mode     (MonadWalletWebMode)
import           Pos.Wallet.Web.Tracking (fixingCachedAccModifier)
import           Servant.API             ((:<|>) ((:<|>)))
import           Servant.Server          (ServerT)
>>>>>>> f5c68c86

servantHandlers
    :: MonadWalletWebMode m
    => SendActions m
    -> ServerT WalletApi m
servantHandlers sendActions =
     M.testResetAll
    :<|>

     M.getWallet
    :<|>
     M.getWallets
    :<|>
     M.newWallet
    :<|>
     M.updateWallet
    :<|>
     M.restoreWallet
    :<|>
     M.deleteWallet
    :<|>
     M.importWallet
    :<|>
     M.changeWalletPassphrase
    :<|>

     fixingCachedAccModifier M.getAccount
    :<|>
     M.getAccounts
    :<|>
     M.updateAccount
    :<|>
     M.newAccount RandomSeed
    :<|>
     M.deleteAccount
    :<|>

     M.newAddress RandomSeed
    :<|>

     M.isValidAddress
    :<|>

     M.getUserProfile
    :<|>
     M.updateUserProfile
    :<|>

     M.newPayment sendActions
    :<|>
     M.getTxFee
    :<|>
     M.updateTransaction
    :<|>
     M.getHistoryLimited
    :<|>

     M.nextUpdate
    :<|>
     M.postponeUpdate
    :<|>
     M.applyUpdate
    :<|>

     M.redeemAda sendActions
    :<|>
     M.redeemAdaPaperVend sendActions
    :<|>

     M.reportingInitialized
    :<|>

     (blockchainSlotDuration <&> fromIntegral)
    :<|>
     pure curSoftwareVersion
    :<|>
     M.syncProgress
    :<|>
     M.importWalletJSON
    :<|>
     M.exportWalletJSON

servantHandlersWithSwagger
    :: MonadWalletWebMode m
    => SendActions m
    -> (m :~> Handler)
    -> Server WalletSwaggerApi
servantHandlersWithSwagger sendActions nat =
    nat `enter` servantHandlers sendActions
   :<|>
    -- doesn't work for arbitrary monad, so we have to 'enter' above
    swaggerSchemaUIServer swaggerSpecForWalletApi
<|MERGE_RESOLUTION|>--- conflicted
+++ resolved
@@ -9,7 +9,6 @@
 
 import           Universum
 
-<<<<<<< HEAD
 import           Pos.Wallet.Web.Swagger.Spec (swaggerSpecForWalletApi)
 import           Servant.API                 ((:<|>) ((:<|>)))
 import           Servant.Server              (Handler, Server, ServerT)
@@ -17,25 +16,13 @@
 import           Servant.Utils.Enter         ((:~>) (..), enter)
 
 import           Pos.Communication           (SendActions (..))
-import           Pos.Constants               (curSoftwareVersion)
+import           Pos.Update.Configuration    (curSoftwareVersion)
 import           Pos.Wallet.WalletMode       (blockchainSlotDuration)
 import           Pos.Wallet.Web.Account      (GenSeed (RandomSeed))
 import           Pos.Wallet.Web.Api          (WalletApi, WalletSwaggerApi)
 import qualified Pos.Wallet.Web.Methods      as M
 import           Pos.Wallet.Web.Mode         (MonadWalletWebMode)
 import           Pos.Wallet.Web.Tracking     (fixingCachedAccModifier)
-=======
-import           Pos.Communication       (SendActions (..))
-import           Pos.Update.Configuration (curSoftwareVersion)
-import           Pos.Wallet.WalletMode   (blockchainSlotDuration)
-import           Pos.Wallet.Web.Account  (GenSeed (RandomSeed))
-import           Pos.Wallet.Web.Api      (WalletApi)
-import qualified Pos.Wallet.Web.Methods  as M
-import           Pos.Wallet.Web.Mode     (MonadWalletWebMode)
-import           Pos.Wallet.Web.Tracking (fixingCachedAccModifier)
-import           Servant.API             ((:<|>) ((:<|>)))
-import           Servant.Server          (ServerT)
->>>>>>> f5c68c86
 
 servantHandlers
     :: MonadWalletWebMode m
