% -*- latex -*-

\documentclass{article}

%% packages %%

\usepackage{amsmath}
\usepackage{amssymb}
\usepackage{enumitem}
\usepackage{unicode-math}
\usepackage{newunicodechar}
\usepackage[dvipsnames]{xcolor}
\usepackage[tikz]{bclogo}

\makeatletter
\AtBeginDocument{
  \usepackage
  [ raiselinks=false
  , breaklinks=true
  , colorlinks=true
  , citecolor=blue
  , urlcolor=blue
  , linkcolor=PineGreen
  %
  , pdfpagemode=UseOutlines
  , bookmarksopen=true
  %
  , pdftitle={\@title}
  , pdfauthor={\@author}]
  {hyperref}
}
\makeatother

%% /packages %%

%% Marginal notes %%

\usepackage{xargs}
\usepackage[colorinlistoftodos,prependcaption,textsize=tiny]{todonotes}
\newcommandx{\unsure}[2][1=]{\todo[linecolor=red,backgroundcolor=red!25,bordercolor=red,#1]{#2}}
\newcommandx{\info}[2][1=]{\todo[linecolor=green,backgroundcolor=green!25,bordercolor=green,#1]{#2}}
\newcommandx{\change}[2][1=]{\todo[linecolor=blue,backgroundcolor=blue!25,bordercolor=blue,#1]{#2}}
\newcommandx{\inconsistent}[2][1=]{\todo[linecolor=blue,backgroundcolor=blue!25,bordercolor=red,#1]{#2}}
\newcommandx{\critical}[2][1=]{\todo[linecolor=blue,backgroundcolor=blue!25,bordercolor=red,#1]{#2}}
\newcommand{\improvement}[1]{\todo[linecolor=pink,backgroundcolor=pink!25,bordercolor=pink]{#1}}
\newcommandx{\resolved}[2][1=]{\todo[linecolor=OliveGreen,backgroundcolor=OliveGreen!25,bordercolor=OliveGreen,#1]{#2}} % use this to mark a resolved question

%% /Marginal notes %%

%% macros %%

\newenvironment{record}{\begin{description}[font=\it]}{\end{description}}
\newenvironment{currentvalue}{\begin{bclogo}[noborder=true,
    logo=\bcinfo, epBarre=3, couleurBarre=YellowOrange]{Value in Cardano}}{\end{bclogo}}
\newenvironment{implementationhint}{\begin{bclogo}[noborder=true,
    logo=\bccrayon, epBarre=3, couleurBarre=PineGreen]{Implementation hint}}{\end{bclogo}}
\newenvironment{treacherous}{\begin{bclogo}[noborder=true,
    logo=\bcdz, epBarre=3, couleurBarre=Red]{Beware}}{\end{bclogo}}

\newcommand{\powerset}[1]{\mathcal{P}(#1)}
\newunicodechar{⧵}{\ensuremath{\smallsetminus}}

\newcommand{\lists}[1]{{#1}^*}
\newcommand{\nelists}[1]{{#1}^+}
\newcommand{\emptylist}{ε}

\newcommand{\pos}[2]{{#2}_{#1}}
\newcommand{\length}[1]{|#1|}
\newcommand{\rem}[2]{\mathrm{rem}_{#1}(#2)}
\newcommand{\supportsize}[1]{|#1|}

\newcommand{\kronecker}[2]{[#1 = #2]}

\newcommand{\idsof}[1]{\mathcal{I}\!_#1}
\newcommand{\id}{\mathsf{id}}
\newcommand{\txs}{\mathcal{T}}
\newcommand{\txids}{\idsof{\txs}}
\newcommand{\txinit}{\txs_{\!\mathsf{init}}}
\newcommand{\blocks}{\mathcal{B}}
\newcommand{\blockids}{\idsof{\blocks}}
\newcommand{\agentids}{\idsof{\mathcal{A}}}
\newcommand{\bootstrapstakeholders}{\mathcal{A}_{\mathsf{bootstrap}}}
\newcommand{\slotleader}[3]{\mathsf{sl}(#1,#2,#3)}
\newcommand{\recipient}[1]{\mathsf{recipient}(#1)}
\newcommand{\amount}[1]{\mathsf{amount}(#1)}
\newcommand{\transactions}[1]{\mathsf{transactions}(#1)}
\newcommand{\inputs}[1]{\mathsf{inputs}(#1)}
\newcommand{\outputs}[1]{\mathsf{outputs}(#1)}
\newcommand{\intrans}[1]{\mathsf{trans}(#1)}
\newcommand{\inindex}[1]{\mathsf{index}(#1)}
\newcommand{\witnesses}[1]{\mathsf{witnesses}(#1)}
\newcommand{\minimumfee}[1]{\mathsf{minfee}(#1)}
\newcommand{\stakedistributions}{\mathcal{D}}
\newcommand{\seeds}{\mathcal{S}}
\newcommand{\initialdistribution}{d_{\mathsf{init}}}
\newcommand{\initialseed}{s_{\mathsf{init}}}
\newcommand{\initialdelegation}{g_{\mathsf{init}}}
\newcommand{\transitivefix}[1]{{#1}^ω}
\newcommand{\delegations}[1]{\mathsf{deleg}(#1)}
\newcommand{\epoch}[1]{\mathsf{epoch}(#1)}
\newcommand{\epochslot}[1]{\mathsf{slot}_\mathsf{epoch}(#1)}
\newcommand{\epochindex}[1]{\mathsf{epoch}_\mathsf{index}(#1)}
\newcommand{\epochseed}[1]{\mathsf{seed}(#1)}
\newcommand{\epochdistribution}[1]{\mathsf{distr}(#1)}
\newcommand{\currentdistribution}[1]{\mathsf{distr}_0(#1)}
\newcommand{\blocktrees}{\mathcal{G}}
\newcommand{\blockchains}{\mathcal{D}}
\newcommand{\maxchains}[1]{\mathcal{M}(#1)}
\newcommand{\height}[1]{\mathsf{height}(#1)}
\newcommand{\delegator}[1]{\mathsf{delegator}(#1)}
\newcommand{\delegatee}[1]{\mathsf{delegatee}(#1)}
\newcommand{\delegationcertificates}[1]{\mathsf{certificates}_\mathsf{delegation}(#1)}
\newcommand{\selectrichman}[1]{\mathsf{select}_\mathsf{bootstrap}(#1)}
\newcommand{\stakerepartitions}{\mathcal{R}}
\newcommand{\repartition}[1]{\mathsf{repartition}(#1)}
\newcommand{\bootstraprepartition}{r_\mathsf{bootstrap}}
\newcommand{\stakeof}[2]{\mathsf{stake}(#1,#2)}
\newcommand{\maxmempoolsize}{\mathsf{max}_{\mathsf{poolsize}}}
\newcommand{\quality}[1]{\mathsf{quality}(#1)}
\newcommand{\commitphase}{\mathsf{phase}_\mathsf{commitment}}
\newcommand{\openphase}{\mathsf{phase}_\mathsf{open}}
\newcommand{\recoveryphase}{\mathsf{phase}_\mathsf{recovery}}
\newcommand{\epochcommitments}[1]{\mathsf{commitments}(#1)}
\newcommand{\epochopens}[1]{\mathsf{opens}(#1)}
\newcommand{\epochrecoveries}[1]{\mathsf{recoveries}(#1)}
\newcommand{\richmen}[1]{\mathsf{richmen}(#1)}

%% /macros %%

\title{Rule-based specification of the blockchain logic}
\author{Erik de Castro Lopo, Nicholas Clarke \& Arnaud Spiwack}

\begin{document}

\maketitle

\tableofcontents

\section*{Status}
\label{sec:status}

\begin{description}
\item[Draft 0, Mar 14, 2018 (Arnaud)] Outline
\item[Draft 1, Mar 20, 2018 (Arnaud)] First version of the block
  validation rules
\item[Draft 2, Mar 28, 2018 (Arnaud)] Slot leader selection rules
\item[Draft 3, Apr 9, 2018 (Nicholas)] Review by Nicholas Clarke
\item[Draft 4, Apr 13, 2018 (Arnaud)] Partial specification of stake
  delegation and longest chain selection
\item[Draft 5, Apr 17, 2018 (Arnaud)] Specification of delegation
\item[Draft 6, May 16, 2018 (Arnaud)] Specification of mempool,
  description of parameter, various accuracy improvement, appendix
\item[Draft 7, May 31st, 2018 (Arnaud)] Specification of block
  issuance, specification of secret sharing
\item[Draft 8, Jun 01, 2018 (Nicholas)] Editing
\end{description}

\section{Introduction}
\label{sec:introduction}

\improvement{At the moment, we ignore multi-party communication, but
  we may have to add some rules related to them in the document.}

This document describes the rules underpinning the blockchain data
structure of Cardano's settlement layer. These rules are described
independently of any network or communication mechanism: it is assumed
that some mechanism provides us with, \emph{e.g.}, blocks, and that
our task is to assume that they are accepted or not. Notably, we make
no distinction between rejecting a block and storing it for later use.

A direct consequence of ignoring the communication mechanisms, is that
we do not have to serialise data, hence data is represented in
abstract syntax, with no reference to a binary representation.

As a further simplification, we ignore any unknown data, unparsed
parameters, and versioning issues. This document specifies the system
as it is.\improvement{We may want to add something about protocol
  updates, though.}

\section{Terminology \& notations}
\label{sec:notations}

\begin{description}
\item[Lists] Given a set $A$, we write $\lists{A}$ for the set of lists of
  elements of $A$, and $\nelists{A}$ for the set of non-empty lists of elements
  of $A$. For an element $a∈A$ we write simply $a$ for the singleton list. For
  two lists $l,r∈\lists{A}$, we write $l,r$ for their concatenation. We write
  $\emptylist$ for the empty list. For a list $l∈\lists{A}$, we write
  $\length{l}$ for its length. We write $\pos{i}{l}$ for the $i$-th element of
  the list (the head of the list is $\pos{1}{l}$). We sometimes abuse notation
  and write $x∈l$ for $l = l',x,l''$.

\item[Support] Let $f$ be a function $f∈X⟶R$ where $R$ is a semiring
  (typically $ℕ$, $ℤ$, $ℚ$, $ℝ$, …), the \emph{support} of $f$ is
  $\{ x∈X | f(x)≠0 \}$. We say that $f$ has finite support, or that
  $f$ is a function with finite support, if the support of $f$ is
  a finite set. If $f$ is a finite support function, we write
  $\supportsize{f} ∈ ℕ$ for the cardinal of the support of $f$.

  A notable property of finite-support function, is that they can be
  summed: $∑_{x∈X}f(x)$ is well-defined. Indeed, it suffices to sum
  over the the (finite!) support of $f$, which, as a finite sum, is
  defined.

  \begin{implementationhint}
    Finite support function are typically implemented as finite maps
    (as in Haskell's \verb+Data.Map+ module), where we then interpret
    absent bindings as mapping to $0$ (\emph{e.g.} using
    \verb+Map.findWithDefault 0+). There are subtleties if we want to
    test equality as natively, such data structure distinguishes
    bindings to $0$ and absence of bindings. One way to solve this is
    to remove any binding to $0$ from the map.
  \end{implementationhint}

\item[Partial functions] A partial function $f$ from $A$ to $B$ is a
  pair of a subset $U∈\powerset{A}$, called the \emph{domain} of $f$,
  and a function $U⟶B$. The set of partial functions from $A$ to $B$
  is written $A ⇀ B$. We write $f(a)$ for the image of $a∈U$.

  We write $f⊆g$, for partial functions $f$ and $g$ with respective domains $U$
  and $V$, if $U ⊆ V$ and $∀a∈U. f(a)=g(a)$. When $f⊆g$, we write
  $f⧵g$ for the partial function with support $U⧵A $ defined as:
  $$
  f⧵g(a) = f(a)
  $$

  For two partial functions $f$ and $g$ with respective domains $U$
  and $V$, such that $∀a∈U∩V. f(a)=g(a)$, we write $f⊎g$ for the partial function
  of domain $U∪V$ defined as:
  $$
  f⊎g(a) = \left\{
    \begin{array}{ll}
      f(a) & \mbox{if }a∈U\\
      g(a) & \mbox{if }a∈V
    \end{array}
    \right.
  $$
  Note that if $U∩V=∅$, the condition $∀a∈U∩V. f(a)=g(a)$ holds
  vacuously, hence $f⊎g$ is defined.\unsure{Maybe a better symbol for
    this ``gluing'' union.}

  We say that a partial function has finite domain if its domain is
  a finite subset.

  \begin{implementationhint}
    A partial function $A⇀B$ can be implemented as a function
    \verb+A -> Maybe B+, provided that its domain is decidable. Mostly we are
    interested in finite domain partial function which are faithfully
    represented by finite maps (in the sense of \verb+Data.Map+). The $f⊎g$
    gluing union can be implemented using \verb+Data.Map.Merge.mergeA+.
  \end{implementationhint}


\item[Remainder] For any $a∈ℤ$ and $b∈ℕ$, let us write $\rem{a}{b}$
  for the unique $0⩽r<b$ such that $a=qb+r$.

\item[Projection] For a cartesian product $X=\bigtimes X_i$ with element $x =
  (x_1, \dots, x_n)$, we define the \textit{projection onto the $i^{th}$ component}
  $\pi_i$ as \[\pi_i(x)=x_i,\] for all $i \leq n$.
\end{description}

\section{Definitions}
\label{sec:definitions}

\begin{description}
\item[System of identifiers] A set $A$ is said to \emph{have
    identifiers} if there is a set, written $\idsof{A}$ and an
  injective function $\id ∈ A ⟶ \idsof{A}$.

  When an item $a∈A$ such that $\id(a) = h$ is clear from the context,
  we will often identify $a$ and $h$.

  \begin{implementationhint}
    In implementations, identifiers are typically realised by
    cryptographic hash functions, which are injective for all intents
    and purposes.
  \end{implementationhint}

\item[Agent id] We assume a set $\agentids$ of identifiers
  representing the agents interacting on the blockchain. Furthermore
  $\agentids$ is assumed to come with a total order, which we write as
  $⩽$.
  \begin{implementationhint}
    In a concrete implementation agent ids would be public
    cryptographic keys and signatures, depending on how what the id is
    used for. In an executable specification, agent ids can be
    anything which uniquely identifies an agent; let's call it an
    \emph{abstract} agent id. When translating from an executable
    specification to concrete blocks, we need to maintain a mapping of
    abstract agent ids to public-private key pairs, so that we can
    sign what needs to be signed.
  \end{implementationhint}
  
  \begin{currentvalue}
    In Cardano, the total order of $\agentids$ is the lexicographic
    ordering on the public keys.
  \end{currentvalue}\unsure{We are actually not completely
      sure about this. This is tracked by
      \href{https://iohk.myjetbrains.com/youtrack/issue/CDEC-163}{CDEC-163}.}

\item[Stake distribution] A \emph{stake distribution} is a function
  $d ∈ \agentids ⟶ ℕ$ with finite support. We write
  $\stakedistributions$ for the set of stake distributions.

\item[Slot] An integer.

\item[Seeds] We assume a commutative monoid $\seeds$ of \emph{seeds}. The monoid
  operations are written multiplicatively.

\item[Stake repartition] A stake repartition is a function
  $r ∈ \stakerepartitions ⊆ \agentids ⟶ \mathbb{Q}$ with finite
  support, and such that $r(a) ⩾ 0$ for all $a$. And such that
  $∑_{a∈\agentids} r(a) = 1$.

  Repartition are used as part of transaction output to allocate stake
  to parties which are not necessarily the recipient of the
  output. Agent $a$ will receive stake in proportion $r(a)$ (with
  subtleties due to rounding, see
  Section~\ref{sec:derived-functions}).

\item[Transaction] Transactions have a system of identifiers
  $\txids$.

  A transaction $t∈\txs$ consists of
  \begin{record}
  \item[Inputs] A non-empty list of pairs in
    $\nelists{(\txids × ℕ)}$.

    An input $in = (tx, ix) ∈ \txids × ℕ$ should be read as a pointer to an (expectedly unspent)
    output, addressed by the transaction $tx$ in which it was created, and
    its index $ix$ in the list of outputs of $tx$. We write
    \begin{itemize}
    \item $\intrans{in} = tx$
    \item $\inindex{in} = ix$
    \end{itemize}

  \item[Outputs] A non-empty list of triples in
    $\nelists{(\agentids × ℕ × \stakerepartitions)}$.\improvement{This
      only embodies pay-to-public-key schemes. For pay-to-script and
      such, we will need further refinements.}

    For an output $out = (id, q, r)$, we write
    \begin{itemize}
    \item $\recipient{out} = id$
    \item $\amount{out} = q$
    \item $\repartition{out} = r$
    \end{itemize}

  \item[Witnesses] A non-empty list $w∈\nelists{\agentids}$ of agent
    ids. In an implementation these ids would be realised by
    cryptographic signatures.
  \end{record}

\item[Delegation graph] A delegation graph is a function $g ∈
  \agentids ⟶ \agentids$. The initial delegation graph is defined as
  the identitity function $\initialdelegation(a) = a$.

  Given a delegation graph $g$, we write $\transitivefix{g}$ for the
  partial function defined as
  $$
  \transitivefix{g}(a)=a' \iff ∃n. g^n(a) = a'∧ g(a') = a'
  $$

\item[Block] Blocks have a system of identifier $\blockids$. There is
  a distinguished $b_0∈ \blockids$, called the genesis identifier,
  which is not in the image of $\id∈ \blocks ⟶ \blockids$.

  A block $b∈\blocks$
  consists of\improvement{I'm ignoring epoch boundary blocks, and the
    genesis block. Genesis block is not really important, but epoch
    boundary blocks may become relevant for this specification}
  \begin{record}
  \item[predecessor] A block identifier
  \item[slot number] The slot at which the block has been issued
  \item[issuer] The identifier of the agent who issued this block. In
    an implementation, this would be realised by a cryptographic
    signature.
  \item[transactions] A list of transactions\improvement{Ignored:
      secret-sharing, updates.}
  \item[delegation certificates] A list of pairs in
    $\lists{(\agentids×\agentids)}$. For a delegation certificate
    $c = (D,d)∈\agentids×\agentids$, we write
  \begin{itemize}
  \item $\delegator{c}=D$
  \item $\delegatee{c}=d$
  \end{itemize}

  \begin{implementationhint}
    In a concrete implementation, these certificates would be
    cryptographically signed by $D$, to ensure that $D$ is indeed
    authorising $d$ to sign blocks for them.
  \end{implementationhint}

  \item[seed computation] Any of the following
    \begin{description}
    \item[Nothing] An element of the singleton type $\{⋆\}$.
    \item[Commitment] A finite-domain partial function $\agentids⇀\seeds×\seeds$.
      \begin{implementationhint}
        The idea here is that the first seed is the commitment, in the
        form of a partial function from agent id to encrypted shares
        (in the sense of secret sharing), while the second message is
        a proof that the shares are correct.

        In this specification, we intend the two messages to be equal,
        but this would be replaced, in the implementation, by the
        statement that the proof validates the shares.
      \end{implementationhint}
    \item[Opening] A finite-domain partial function $\agentids⇀\seeds$.
    \item[Recovery] A finite-domain partial function
      $r∈\agentids⇀\agentids⇀\seeds$, such that for all $a$ in the
      domain, $r(a)$ has finite domain.\improvement{I think that the
        first function shouldn't be a partial function but a
        finite-support function. This requires extending the
        characterisation of supports to partial commutative monoids
        ($∅, ⊎$ here). The spec would work better this way.}

      \begin{implementationhint}
        We want to understand $r(a)(a')$ as the decryption (by agent $a$) of the
        share created by agent $a'$ and sent to agent $a$. So $r(a)$ is the set
        of all the shares that $a$ decrypted.

        In the specification, we, again, implement the decrypted
        shares as the whole, plain text, seed.
      \end{implementationhint}
    \end{description}

  \end{record}\improvement{Commitment (\emph{i.e.} finite map of agent
    ids to seeds, plus something for the proof part), or openings
    (\emph{i.e.}, finite map from agent ids to seeds), or recovery
    (I'm not sure what it should look like yet)}

\item[Chain] A chain is a sequence of blocks $b₁,…,b_n$ such that the
  predecessor of $b₁$ is the genesis identifier $b₀$, and for every $i$, the
  predecessor of $b_{i+1}$ is $b_i$.

\end{description}

\section{Parameters}
\label{sec:parameters}

\subsection{Validation parameters}
\label{sec:validation-parameters}

This section lists parameters of the validation rules. The concrete
instantiation of most of these parameters in Cardano is specified in
Section~\ref{sec:params}. They are kept abstract in the validation
rules to highlight that the rules can be stated independently of their
concrete value, which simplifies the specification.

\begin{description}
\item[Slot leader] We assume a function
  $\slotleader{⋅}{⋅}{⋅} ∈ \stakedistributions×\seeds×ℕ ⟶ \agentids$,
  which, given a stake distribution and a source of randomness, maps
  each subsequent slot to an agent id. This function is defined in
  Section~\ref{sec:slot-leader}.

\item[Current slot] The current slot is a parameter of the validation
  rules desribed in this document (\emph{i.e.} it doesn't make sense
  in general to ask whether, say, a chain is valid, only that it is
  valid \emph{at the current slot}).

  This parameter is not instantiated in Section~\ref{sec:params}
  because it actually varies. In an implementation, the current slot
  would be a function of the wall-clock time. The role of the current
  slot is to prevent attacks where a malicious slot leader at slot
  $i+1$ would try to issue a block without acknowledging the block
  issued by the slot leader at slot $i$.

\item[Height] We assume a height function
  $\height{⋅} ∈ \lists{\blocks} ⟶ ℕ$. It is usually necessary, for the
  sake of good behaviour of the system to assume that
  $\height{b₁,…,b_n} < \height{b₁,…,b_n,b_{n+1}}$, though it is not
  necessary for the specification itself. A typical such function is
  the length of the list, though more refined criterion are usually
  chosen. This function is defined in Section~\ref{sec:height}.

\item[Chain quality] We assume a function $\quality{⋅} ∈ ℕ ⟶ ℕ$, which
  maps a number of blocks into a number of blocks. The meaning of the
  chain qualitity function is that, assuming that a block at depth $k$
  will never be rolled back (see Section~\ref{sec:conf-param}), then
  the chain will never roll back more than $\quality{k}$ slots. This
  function is defined in Section~\ref{sec:chain-quality}.\unsure{I put
  the chain quality here because it is at a rather prominent place in
  the code, it is never directly used in the specification, rather the
  phases below are. So we may skip this and only introduce chain
  quality in Section~\ref{sec:params}.}

\item[Secret-sharing phases] We assume three subsets of $ℕ$
  $$
  \commitphase, \openphase, \recoveryphase ∈ \powerset{ℕ}
  $$
  These are intended as subsets of the slots within an epoch. They are
  expected to be intervals, in that for all $a<b<c$ such that
  $a∈\commitphase$ and $c∈\commitphase$, we have $b∈\commitphase$
  (respectively $\openphase$, $\recoveryphase$). It is also expected
  that for $x ∈ \commitphase$, $y∈\openphase$, and $z∈\recoveryphase$,
  we have $x<y<z$. These subsets are defined in
  Section~\ref{sec:vss-phases}.

  \improvement{This paragraph is pretty horrible to read, just because the
    subscripts are so long.}
\end{description}

\subsection{Configuration parameters}
\label{sec:conf-param}

This section document parameters of nodes, which are set via
configuration arguments.

\begin{description}
\item[Maximum mempool size] We assume a number $\maxmempoolsize ∈ ℕ$(
  representing the maximum allowed size for a mempool (see
  Section~\ref{sec:entering-mempool}).
  \begin{currentvalue}
    At time of writing, in the implementation of Cardano, the maximum
    mempool size is 200.
  \end{currentvalue}
\end{description}

\subsection{Chain parameters}
\label{sec:chain-parameters}

This section lists the parameters of a Cardano block chain. They are
specified in the initial state and can be further modified by updates.

\begin{description}
\item[k] This entire specification is parameterised by a natural
  number $k$. It comes from the Ouroboros paper: it is the depth after
  which a block is considered stable, and will never rollback under
  any circumstance.

  \begin{currentvalue}
    In Cardano, $k=2160$
  \end{currentvalue}

\item[Initial stake distribution] We assume an \emph{initial stake
    distribution} $\initialdistribution ∈ \stakedistributions$.

\item[Initial seed] A distinguished seed $\initialseed ∈ \seeds$.

\item[Minimum fee] We assume a function $\minimumfee{⋅} ∈ \txs ⟶ ℕ$,
  called the minimum fee function.\info{It's not clear that the
    minimum fee, as is currently implemented, is indeed a function of
    the (abstract represention of) the transaction. This may create
    mismatches in tests.}

\item[Initial transactions] We assume a finite subset $\txinit ⊆ \txs$
  of transactions. The intent behind $\txinit$ is that these
  transactions are present ``in the initial state''. They represent
  the initial assets in the system. Their inputs are
  meaningless.\improvement{We may want to compute the initial
    distribution based on $\txinit$.}\improvement{This doesn't model
    the ATRedeem story. Does it matter?}

\item[Epoch] We assume a pair or functions $\epoch{⋅}∈ℕ⟶ℕ$ and
  $\epochslot{⋅}∈ℕ⟶ℕ$, the \emph{epoch decomposition} of a slot, such
  that~--~writing $(\epoch{⋅}, \epochslot{⋅})$ for the function, in
  $ℕ⟶ℕ×ℕ$, which maps a slot $s$ to
  $(\epoch{s}, \epochslot{s})$~--~$(\epoch{⋅}, \epochslot{⋅})$ is a
  strictly increasing function, from the natural ordering of $ℕ$ to
  the lexicographic product of the natural ordering of $ℕ$ with
  itself.\improvement{We may want to additionally impose that the
    inverse image of $e×ℕ$ is downward closed.}\improvement{Layout is
    broken in this paragraph.}\improvement{It will probably be clearer
    to give a name to $(\epoch{⋅}, \epochslot{⋅})$ rather than
    referring to it symbolically. And define the two projection in
    terms of this function, like is done in the rest of the text,
    rather than the other way around.}

  \begin{currentvalue}
    For reference, $\epoch{s}$ and $\epochslot{s}$, are defined, in
    the bootstrap era of Cardano, of as the unique numbers such that
    $s=\epoch{s}\cdot 10k+\epochslot{s}$ and $0⩽ \epochslot{s} < 10k$.
  \end{currentvalue}


\item[Bootstrap stakeholders] We assume a finite set
  $\bootstrapstakeholders ⊆ \agentids$. The bootstrap stakeholders receive all the
  stake during the bootstrap era.\unsure{For the sake of simplicity, I
    assume, for the time being, that the bootstrap stakeholders all
    get the same share of stake of each output. This is not necessary
    in cardano, but it is the case in practice. We can refine later if
    we so wish}

  We assume a stake repartition
  $\bootstraprepartition ∈ \stakerepartitions$ which allocates stake
  to each bootstrap stakeholder in equal proportion. That is
  $$
  \bootstraprepartition(a) = \left\{
    \begin{array}{cl}
      \displaystyle{\frac{1}{\supportsize{r}}}& \mbox{if $a∈\bootstrapstakeholders$}\\
      0 & \mbox{otherwise}
    \end{array}\right.
  $$

  We will also assume a function $\selectrichman{⋅} ∈ ℕ ⟶ \bootstrapstakeholders$
  which selects one of the bootstrap stakeholder based on the value of an unspent
  output. In a concrete implementation this function needs to have
  good randomness properties.

\end{description}
\section{Extending a chain}
\label{sec:adding-block}

This section specifies whether a block can extend a given chain. That
is we have one version of history (forks are handled in
Section~\ref{sec:chain-selection}), and we are receiving a block. If
the block passes the validation rules of this section, then the
history is one block longer.

A chain \improvement{We can replace ``chain'' by sequence and put the
  predecessor condition in the validity rule. Though this opens a question: from
  the valid extension rules, can I directly define the blockchain's forest data
  structure?} $b₁,…,b_n$ is said to be \emph{valid} if $b₁,…,b_{n-1}$ is valid,
and $b_n$ is a \emph{valid extension} of $b₁,…,b_{n-1}$.

A block $b$ is said to be a valid extension of a valid chain
$b_1,…,b_n$ if all of the following hold
\begin{description}
\item[Predecessor] The predecessor of $b$ is $b_n$ or, if $n=0$, the predecessor
  of $b$ is the genesis identifier $b₀$. \improvement{This doesn't strictly make
    sense, because we would be extending the chain $b_1, b_0$, but maybe we
    don't care since it's obvious what the intention is.}
\item[Not future slot] The slot number is no larger than the current
  slot.
\item[Not past slot] The slot number of $b$ is larger than the slot.
  number of $b_n$
\item[Issuer] Let $i$ be the issuer of $b$, and let $l$ be the slot
  leader at the slot of $b$:
  $$
  l = \slotleader{\epochdistribution{b_1,…,b_n}}{\epochseed{b_1,…,b_n}}{\epochslot{slot}}
  $$
  See Section~\ref{sec:derived-functions} for the definitions of
  $\epochdistribution{⋅}$ and $\epochseed{⋅}$.
  \improvement{this doesn't read too well, improve.}

  Then, $i$ must be transitively authorised by $l$ in that:
  $$
  i = \transitivefix{\delegations{b₁,…,b_n}}(l)
  $$
  Note that, by definition, there is (at most) a single agent
<<<<<<< HEAD
  authorised by $b$ (it may be $b$ itself, if no delegation certificate
=======
  authorised by $l$ (it may be $l$ itself, if no delegation certificate
>>>>>>> e3acae01
  has been issued). See Section~\ref{sec:derived-functions} for the
  definition of $\delegations{⋅}$.
\item[Transactions] Each transaction in the block's transactions is
  validated according to the following rules.
  \begin{description}
  \item[Stateless]\hfill
    \begin{description}
    \item[Valid outputs] All the outputs of the transaction must have
      amount $a > 0$.
    \item[No double-spending] The list of inputs contains no duplicate.
    \end{description}
  \item[Stateful] Stateful transaction validation rules for a transaction $τ$
    are parametrised by a list of transactions $τ_1,…,τ_m$ which we will abridge
    as $\overline{τ}$.

    Given a chain $b₁,…,b_n$ and $b$, the block being validated, such
    that $\transactions{b}=t₁,…,t_k$. Then, for the purpose of
    stateful validation of the transaction $t_i$, we set
    $\overline{τ} = \transactions{b₁},…,\transactions{b_n},t₁,…,t_{i-1}$.
    \begin{description}
    \item[Unspent inputs] Each input of the transaction $τ$ is
      unspent. That is for each $i ∈ \inputs{τ}$
      \begin{itemize}
      \item $\intrans{i}∈\overline{τ}$ or $\intrans{i} ∈ \txinit$
      \item $\inindex{i} ⩽ \length{\outputs{\intrans{i}}}$
      \item for each $t ∈ \overline{τ}$, $i ∉ \inputs{t}$.
      \end{itemize}

      In these conditions, we can extend the function $\recipient{⋅}$
      and $\amount{⋅}$, as well as $\repartition{⋅}$, on the $i$ as
      \begin{itemize}
      \item $\recipient{i} = \recipient{\pos{\inindex{i}}{\outputs{\intrans{i}}}}$
      \item $\amount{i} = \amount{\pos{\inindex{i}}{\outputs{\intrans{i}}}}$
      \item $\repartition{i} = \repartition{\pos{\inindex{i}}{\outputs{\intrans{i}}}}$
      \end{itemize}
      \info{Remark: in all this rule, we use implicitly
        $\overline{τ}$, to cast $\intrans{i}∈\txids$ to an actual
        transaction. }

    \item[Conservation of value] The total amount of outputs must not exceed
      the total amount of inputs. A minimum fee must be paid.
      $$
      \minimumfee{τ} + ∑_{o∈\outputs{τ}} \amount{o}⩽ ∑_{i∈\inputs{τ}} \amount{i}
      $$
    \item[Authorised] The list of witnesses has the same length as the
      list of inputs
      $$
      \length{\witnesses{τ}} = \length{\inputs{τ}}
      $$
      and for each input, the corresponding witness is the agent id of
      the input
      $$
      ∀ 0<k⩽\length{\inputs{τ}}. \recipient{\pos{k}{\inputs{τ}}} =
      \pos{k}{\witnesses{τ}}
      $$
    \end{description}

  \item[Bootstrap era] The following conditions must all pass to
    validate blocks in the bootstrap era. This specification only
    describes the behaviour during the bootstrap era, hence the
    following conditions are checked unconditionally.
    \begin{description}
    \item[Bootstrap stake delegation] For every output $o∈\outputs{τ}$, the
      stake is delegated in to the bootstrap stakeholders:
      $\repartition{o} = \bootstraprepartition$.

      \begin{treacherous}
        This is slightly imprecise because the bootstrap repartition
        has two representations in Cardano's block chain: it has a
        name (a data constructor), but it can also be represented by a
        explicit map. Only the former is actually permitted
      \end{treacherous}

    \end{description}
  \end{description}

\item[Delegation certificates] Let
  $\overline{c}=\delegationcertificates{b}$ be the list of delegation
  certificates of $b$. Then for any two $c₁,c₂∈\overline{c}$, it must
  hold that $\delegator{c₁}≠\delegator{c₂}$.

  Note that this prevents any agent which has issued a delegation certificate to
  another party from issuing any block: they \emph{must} be signed by the
  delegatee (or, transitively, by the agent authorised to sign instead of the
  delegatee). That is, until the agent issues a new delegation certificate to
  itself, which, in effect, revokes any previous delegation certificate. See
  also the definition of $\transitivefix{g}$ in Section~\ref{sec:definitions}.

\item[Seed computation] This rule divides into different cases, depending on the
  content of the seed computation field of the block $b$ (the functions
  $\richmen{⋅}$, $\epochcommitments{⋅}$, $\epochopens{⋅}$, and
  $\epochrecoveries{⋅}$ are defined in Section~\ref{sec:derived-functions}).
  \begin{description}
  \item[Nothing] If there is no message, then no further rule must be
    enforced.
  \item[Commitment] If there is a commitment message $c ∈
    \agentids⇀\seeds×\seeds$ then, and calling its domain $U$,
    \begin{description}
    \item[Commitment phase] Let $s$ be the current slot, then we must
      have $\epochslot{s}∈\commitphase$.
    \item[Richmen] We must have $U⊆\richmen{b_1,…,b_n}$.
    \item[Valid] For every $a∈U$, let $(m,p) = f(a)$, we must have
      $m=p$.
    \item[Fresh] Let $V$ be the domain of $\epochcommitments{b_1,…,b_n}$,
      we must have $U∩V=∅$.
    \end{description}
  \item[Open] If there is an opening message $o ∈
    \agentids⇀\seeds$ then, calling its domain $U$,
    \begin{description}
    \item[Opening phase] Let $s$ be the current slot, then we must
      have $\epochslot{s}∈\openphase$.
    \item[Valid] We must have that $o ⊆ π_1 ∘
      \epochcommitments{b_1,…,b_n}$.
    \item[Fresh] Let $V$ be the domain of $\epochopens{b_1,…,b_n}$,
      we must have $U∩V=∅$.
    \end{description}
  \item[Recovery] If there is a recovery message $r ∈
    \agentids⇀\seeds$ then, calling its domain $U$,
    \begin{description}
    \item[Recovery phase] Let $s$ be the current slot, then we must
      have $\epochslot{s}∈\recoveryphase$.
    \item[Valid] For every $a∈U$, we must have that $r(a) = (π_1 ∘ \epochcommitments{b_1,…,b_n})⧵\epochopens{b_1,…,b_n}$.
    \item[Fresh] Let $V$ be the domain of $\epochrecoveries{b_1,…,b_n}$,
      we must have $U∩V=∅$.
    \end{description}

  \end{description}


\end{description}

\section{Derived functions}
\label{sec:derived-functions}

This section defines functions which are only defined on valid chains,
per the definition of Section~\ref{sec:adding-block}. The functions
defined in this sections are also used in
Section~\ref{sec:adding-block}. Therefore this section and
Section~\ref{sec:adding-block} are mutually recursive.

\begin{description}
\item[Stake distribution] Let us define
  $\currentdistribution{τ₁,…,τ_n}$ by induction, for a valid sequence
  of transactions\improvement{Valid sequence of transaction hasn't
    properly been defined, but it's implicit in the definition above,
    it would maybe be worth making more precise.}:
  \begin{itemize}
  \item $\currentdistribution{\emptylist} = \initialdistribution$
  \item Inductively, and writing
    \begin{itemize}
    \item $⌊x⌋$ for the integral part (aka floor) of $x$; \emph{i.e.}
      $⌊x⌋$ is the unique integer such that $⌊x⌋ ⩽ x < ⌊x⌋+1$
    \item $\kronecker{⋅}{⋅}$ for
      \href{https://en.wikipedia.org/wiki/Kronecker_delta}{Kronecker's
        delta} function:
      $$
      \kronecker{i}{j} = \left\{
        \begin{array}{ll}
          1 & \mbox{if $i=j$}\\
          0 & \mbox{otherwise}
        \end{array}
      \right.
      $$
      In particular, $\kronecker{i}{j}q = q$ if $i=j$ and $0$
      otherwise. Kronecker's delta is used to select summands: it is
      the arithmetician's \verb+ifThenElse+ combinator.
    \item $\stakeof{o}{a} = \repartition{o}(a)\cdot\amount{o} ∈ \mathbb{Q}$
    \item For inputs of $τ_{n+1}$, we extend $\stakeof{⋅}{⋅}$ to
      inputs using the validity hypothesis to define $\repartition{i}$ and $\amount{i}$
    \end{itemize}
    We define
\newcommand{\stakerepartitionformula}[4]{∑_{#2∈#3} \left(
            \begin{aligned}
              &⌊\stakeof{#2}{#1}⌋\\
              &\qquad+\\
              &\raisebox{0pt}[0pt][3.5ex]{$\displaystyle{\kronecker{#1}{\selectrichman{\amount{#2}}}\left(\amount{#2} - ∑_{#4∈\agentids}
            ⌊\stakeof{#2}{#4}⌋\right)}$}
            \end{aligned}\right)}
    \begin{align*}
      \makebox[1em][l]{$\currentdistribution{τ₁,…,τ_n, τ_{n+1}}(a) =$}\\
      & \phantom{=} \currentdistribution{τ₁,…τ_n}(a)\\
      & - \stakerepartitionformula{a}{i}{\inputs{τ_{n+1}}}{b}\\
      & + \stakerepartitionformula{a}{o}{\outputs{τ_{n+1}}}{b}
    \end{align*}

    That is, the contribution of unspent output $o$ to agent $a$ is
    the proportion of the value of $o$ specified by the stake
    repartition of $o$ rounded \emph{down} to the nearest integer. The
    remaining unallocated stake goes to the bootstrap stakeholder
    specified by the $\selectrichman{⋅}$ function, applied to the
    total value of $o$.

    \begin{treacherous}
      The treatment of remainder as specified here is only valid for
      the bootstrap era. Outside of the bootstrap era, the remainder
      may be different, hence we may have to calculate remainder
      differently for transactions of the bootstrap eras, and
      transaction posterior to the bootstrap eras.
    \end{treacherous}
  \end{itemize}

  We can then extend $\currentdistribution{⋅}$ on valid chains by defining
  $$
  \currentdistribution{b₁,…,b_n} = \currentdistribution{\transactions{b₁},…,\transactions{b_n}}
  $$
  Finally we define\improvement{$\epochindex{⋅}$ needs to be defined
    precisely. It is the index of the block whose slot is in the
    previous epoch.}
  $$
  \epochdistribution{b₁,…,b_n} = \currentdistribution{b₁,…,b_{\epochindex{b_1,…,b_n}}}
  $$

\item[Richmen] \improvement{TODO: define the $\richmen{⋅}$ function,
    listing the agents allowed to participate in the shared seed
    computation}

\item[Seed computation]\hfill
  \begin{itemize}
  \item Let $c_1,…,c_k$ be the list of partial functions
    $\agentids⇀\seeds×\seeds$ extracted from the seed computation
    field of the blocks in $b_{\epochindex{b_1,…,b_n}+1},…,b_n$ which
    are commitment messages, then define
    $$
    \epochcommitments{b_1,…,b_n} = c_1 ⊎ … ⊎ c_k
    $$
  \item Let $o_1,…,o_k$ be the list of partial functions
    $\agentids⇀\seeds$ extracted from the seed computation
    field of the blocks in $b_{\epochindex{b_1,…,b_n}+1},…,b_n$ which
    are opening messages, then define
    $$
    \epochopens{b_1,…,b_n} = o_1 ⊎ … ⊎ o_k
    $$
  \item Let $r_1,…,r_k$ be the list of partial functions
    $\agentids⇀\agentids⇀\seeds$ extracted from the seed computation
    field of the blocks in $b_{\epochindex{b_1,…,b_n}+1},…,b_n$ which
    are recovery messages, then define
    $$
    \epochrecoveries{b_1,…,b_n} = r_1 ⊎ … ⊎ r_k
    $$
  \end{itemize}
\item[Seed] Let $U$ be the domain of the partial function
  $\epochrecoveries{b_1,…,b_{\epochindex{b_1,…,b_n}}}$, and $V$ be the
  domain of the partial function $\epochopens{b_1,…,b_{\epochindex{b_1,…,b_n}}}$.

  If $U=∅$, then $\epochseed{b_1,…,b_n}=∏_{a∈V}\epochopens{b_1,…,b_{\epochindex{b_1,…,b_n}}}(a)$

  Otherwise, pick any $a_0∈U$\improvement{This is well defined because
    $r(a_0)$ is the same, whatever the choice of $a_0$, per the
    validity hypothesis. However, this is a bit of a hack. A more
    realistic way to compute shares needs to perform some kind of
    reduction along all the $r(a)$ rather than picking one. This can
    be improved}, and let $W$ be the domain of
  $\epochrecoveries{b_1,…,b_{\epochindex{b_1,…,b_n}}}(a_0)$. Then
  define
  $$
  \begin{array}{lcl}
    \epochseed{b_1,…,b_n}&=&∏_{a∈V}\epochopens{b_1,…,b_{\epochindex{b_1,…,b_n}}}(a)\\
                         &×&∏_{a∈W}\epochrecoveries{b_1,…,b_{\epochindex{b_1,…,b_n}}}(a_0)(a)
  \end{array}
  $$\improvement{Missing: when we are in the first epoch, the seed in
    the initial seed which is found in the initial state.}
\item[Delegation graph] Let us define $\delegations{c₁,…,c_n}$, for a
  list of delegation certificates, by induction:
  \begin{itemize}
  \item $\delegations{\emptylist} = \initialdelegation$
  \item $$
    \delegations{c₁,…,c_n,(D,d)}(a) = \left\{
      \begin{array}{ll}
        d & \mbox{if $a=D$}\\
        \delegations{c₁,…,c_n}(a) & \mbox{otherwise}
      \end{array}\right.
      $$
  \end{itemize}

  We can extend $\delegations{⋅}$ on valid chain by defining
  $$
  \delegations{b₁,…,b_n} = \delegations{\delegationcertificates{b₁},…,\delegationcertificates{b₁}}
  $$

\end{description}

\section{Instantiating parameters}
\label{sec:params}

\subsection{Height}
\label{sec:height}

The height of a chain is defined as:

$$
\height{b₁,…,b_n} = n
$$

\subsection{Slot leader}
\label{sec:slot-leader}

A \emph{number generator} is a function $f ∈ ℕ ⟶ S ⟶ ℕ×S$ for some set
$S$, such that for every $n$ and $s$, $(i,s') = f(n)(s) ⟹ 0 ⩽ i <
n$. For security, we would need to assume that $f(n)$ has good
randomness properties, but we can safely ignore this aspect for the
purpose of this document.

In the rest of the section, we assume given a number generator $f$, a
seed $s_0∈S$, and a stake distribution $d$. Let $N$, the \emph{total
  stake}, be $N=∑_{a∈\agentids} d(a)$ (which is defined since $d$ has
finite support).

Let us define the sequences $(s_n)_{n∈ℕ}$ and $(u_n)_{n>0}$ as
\begin{itemize}
\item $s_0$ is as given above
\item $(u_{n+1}, s_{n+1}) = f(N)(s_n)$
\end{itemize}

We can then define the slot leader function as

$$
\slotleader{d}{s_0}{n} = \min_{l∈\agentids} \left( u_n < ∑_{a⩽l} d(a) \right)
$$

That is, laying the agents in order on a line, and letting each take
$d(a)$ unit of length. We select the agent whose extent on the line
contains $u_n$.

\subsection{Number generator}
\label{sec:number-generator}

A \emph{binary number generator} is a function $g ∈ ℕ ⟶ S ⟶ ℕ×S$ for
some set $S$, such that for every $n$ and $s$,
$(i,s') = f(n)(s) ⟹ 0 ⩽ i < 2^{kn}$ for some $k$. A typical example is
to have $k=8$ for a generator which produces a byte at a time.

Given a binary number generator $g$ such that $g(N)$ is surjective on its first
component, our goal is to construct a general number generator $f$ as in
Section~\ref{sec:slot-leader}, such that $f(N)$ must also be surjective on its
first component.\improvement{I think it's better to just put the surjective
  requirement in the definition of (binary) random generators.}

Let us fix $N∈ℕ$ and $s₀∈S$. And define $B = \min_{n∈ℕ}N < 2^{kn}$,
and $(s_n)_{n∈ℕ}$ and $(u_n)_{n>0}$ as\improvement{I could define
  generators once and for all and these could derive from them. This
  seems to require a dependent product though. We can work around this
  defining a family of generators instead.}
\begin{itemize}
\item $s_0$ is as given above
\item $(u_{n+1}, s_{n+1}) = g(B)(s_n)$
\end{itemize}

Let $n₀ = \min_{n>0} \left(\rem{2^{kB}}{N} ⩽ u_n < 2^{kB}\right)$.

We define
$$
f(N)(s₀) = (\rem{u_{n₀}}{N}, s_{n₀})
$$

Note that, by definition of the remainder,
$\{ p∈ℕ | \rem{2^{kB}}{N} ⩽ u_n < 2^{kB} \}$ has $qN$ elements for
some $q$. From which we can deduce that $f(N)$ is surjective on its
first component (and actually: if the frequency of each $p$ in $u_n$
is the same, then the same property also holds of $f$).

\subsection{Chain quality}
\label{sec:chain-quality}

The chain qualitity function is defined as
$$
\quality{n} = 2n
$$
\subsection{Secret-sharing phases}
\label{sec:vss-phases}

The secret-sharing phases are defined as:
\begin{itemize}
\item $\commitphase = \{ n∈ℕ~|~0 ⩽ n < \quality{k} \}$
\item $\openphase = \{ n∈ℕ~|~2×\quality{k} ⩽ n < 3×\quality{k} \}$
\item $\recoveryphase = \{ n∈ℕ~|~4×\quality{k} ⩽ n < 5×\quality{k} \}$
\end{itemize}

\section{Issuing a block}
\label{sec:extending-blockchain}

\info{In this section we will specify the rules used by a slot-leader
  to create a new block. The state is a single chain, plus outstanding
  transactions.}

In this section we are parametrised by the current slot, a valid chain
$b₁,…,b_n$, as well as the agent id $a$ of the node attempting to issue
the block (or rather \emph{an} agent id, as it is customary in Cardano
to have many public keys for a single agent).

In order to issue a new block check that:
\begin{description}
\item[Authorised] Let $s$ be the current slot, and $l$ be the slot
  leader at $s$:
  $$
  l = \slotleader{\epochdistribution{b_1,…,b_n}}{\epochseed{b_1,…,b_n}}{\epochslot{s}}
  $$

  Then, $a$ must be transitively authorised by $l$ in that:
  $$
  i = \transitivefix{\delegations{b₁,…,b_n}}(l)
  $$
\end{description}

And build the following block:
\begin{record}
\item[predecessor] The predecessor is the (block id of) $b_n$
\item[slot number] The slot number is set to the current slot
\item[issuer] The block issuer is $a$
\item[transactions] The list of transactions is set to be the entire
  mempool\improvement{In fact this is limited by the block size
    somehow. See
    \href{https://iohk.myjetbrains.com/youtrack/issue/CDEC-170}{CDEC-170}.}
\item[delegation certificates] \improvement{Specify where the delegation
    certificates come from.}
\end{record}
\improvement{TODO: updates, ssc messages, and where they come from}
\improvement{TODO: block size limits}
\improvement{Should we specify the state of the mempool, and the
  various message pools as well?}
\unsure{Maybe this section should move to after the longest-chain selection}

\section{Entering the mempool}
\label{sec:entering-mempool}

This section specifies the behaviour of the mempool, which is the
space in which received transactions are stored before they are
broadcast to the network, and also where the transactions to issue a
new block (see Section~\ref{sec:extending-blockchain}) are taken
from. Many changes are considered to this section, and are discussed
in Appendix~\ref{sec:appendix-mempool}.

Let $b₁,…,b_m$ be the selected chain (see
Section~\ref{sec:chain-selection}). The mempool is a list of
transactions $τ₁,…,τ_n$.

We define a \emph{valid} mempool by induction:
\begin{itemize}
\item The empty mempool $\emptylist$ is valid
\item $τ₁,…,τ_{n+1}$ is valid if $τ₁,…,τ_n$ is valid, and $τ_{n+1}$ is
  a \emph{valid extension} of $\transactions{b₁},…,\transactions{b_m}, τ₁,…,τ_n$
\end{itemize}

A transaction $τ$ is a valid extension of a list $\overline{τ}$ (remember
that $τ$ contains not only the transaction of the mempool, but also
those of the selected chain) when
\begin{description}
  \item[Stateless]\hfill
    \begin{description}
    \item[Mempool size] The addition of the new block mustn't cause
      the mempool size to increase past its maximum value:
      $n < \maxmempoolsize$.
    \item[Valid outputs] All the outputs of the transaction must have
      amount $a > 0$.
    \item[No double-spending] The list of inputs contains no duplicate.
    \end{description}
  \item[Stateful]\hfill
    \begin{description}
    \item[Unspent inputs] Each input of the transaction $τ$ is
      unspent. That is for each $i ∈ \inputs{τ}$
      \begin{itemize}
      \item $\intrans{i}∈\overline{τ}$ or $\intrans{i} ∈ \txinit$
      \item $\outputs{\intrans{i}}=t₁,…,t_k$, $\inindex{i} ⩽ k$
      \item for each $t ∈ \overline{τ}$, $i ∉ \inputs{t}$.
      \end{itemize}

      In these conditions, we can extend the function $\recipient{⋅}$
      and $\amount{⋅}$, as well as $\repartition{⋅}$, on the $i$ as
      \begin{itemize}
      \item $\recipient{i} = \recipient{\pos{\inindex{i}}{\outputs{\intrans{i}}}}$
      \item $\amount{i} = \amount{\pos{\inindex{i}}{\outputs{\intrans{i}}}}$
      \item $\repartition{i} = \repartition{\pos{\inindex{i}}{\outputs{\intrans{i}}}}$
      \end{itemize}
      \info{Remark: in all this rule, we use implicitly
        $\overline{τ}$, to cast $\intrans{i}∈\txids$ to an actual
        transaction. }

    \item[Conservation of value] The total amount of outputs must not exceed
      the total amount of input. A minimum fee must be paid.
      $$
      \minimumfee{τ} + ∑_{o∈\outputs{τ}} \amount{o}⩽ ∑_{i∈\inputs{τ}} \amount{i}
      $$
    \item[Authorised] The list of witnesses has the same length as the
      list of inputs
      $$
      \length{\witnesses{τ}} = \length{\inputs{τ}}
      $$
      and for each input, the corresponding witness is the agent id of
      the input
      $$
      ∀ 0<k⩽\length{\inputs{τ}}. \recipient{\pos{k}{\inputs{τ}}} =
      \pos{k}{\witnesses{τ}}
      $$
    \end{description}

    \item[Bootstrap era] The following conditions must all pass to
    validate blocks in the bootstrap era. This specification only
    describes the behaviour during the bootstrap era, hence the
    following conditions are checked unconditionally.
    \begin{description}
    \item[Bootstrap stake delegation] For every output $o∈\outputs{τ}$, the
      stake is delegated in to the bootstrap stakeholders:
      $\repartition{o} = \bootstraprepartition$.

      \begin{treacherous}
        This is slightly imprecise because the bootstrap repartition
        has two representations in Cardano's block chain: it has a
        name (a data constructor), but it can also be represented by a
        explicit map. Only the former is actually permitted
      \end{treacherous}

    \end{description}

\end{description}

\section{Selecting the longest chain}
\label{sec:chain-selection}

Let us call a blocktree $\mathfrak{T} ∈
\blocktrees$\improvement{Clearly, a better notation for the set of
  blocktrees and the set of blockchains is necessary}{} a finite set of
valid chains, closed under prefix (\emph{i.e.} if
$b₁, …, b_{n+1} ∈ \mathfrak{T}$, then
$b₁, …, b_n ∈ \mathfrak{T}$)

\begin{implementationhint}
  The definition of blocktree is just a convenient and concise way to
  say that a blocktree is a tree of blocks ($\mathfrak{T}$ is rooted
  in the genesis state, each block in $\mathfrak{T}$ has its
  predecessor in $\mathfrak{T}$) and that the path from the root to
  any block is a valid chain.

  This would typically be implemented as a set of blocks (in the sense
  of \verb+Data.Set+). With the invariant that each block has a
  predecessor (possibly the genesis state).
\end{implementationhint}

Let us define the maximal chains
$\maxchains{\mathfrak{T}} ⊆ \mathfrak{T}$ to be the set of chains
$b₁,…,b_n$ such that for any extension $b₁,…,b_n,b ∉ \mathfrak{T}$.

\begin{implementationhint}
  Maximal chains are the equivalent, in our presentation of blocktrees
  to the leaves of the tree. In blockchain terminology, the maximal
  chains represent the tips of all the possible forks.

  Because it may be slow to retrieve the tip from a set data
  structures, it can be convenient, even in an executable
  specification, to keep a reference to these tips.
\end{implementationhint}\unsure{On the
    other hand, we don't seem to need the maximal chains in this
    specification. The only occurrence is to say that the selected
    chain is a maximal chain, but it is subsumed by the maximal-height
    condition (provided that height is monotonic). So we may be able
    to drop the maximal chain story entirely.}

A blockchain datastructure is a pair $(\mathfrak{C},\mathfrak{T}) ∈
\blockchains ⊆ \lists{\blocks}×\blocktrees$. Such that
\begin{itemize}
\item $\mathfrak{C}$ is a maximal chain of $\mathfrak{T}$:
  $$
  \mathfrak{C} ∈ \maxchains{\mathfrak{T}}
  $$
\item $\mathfrak{C}$ is of maximal height:
  $$
  \height{\mathfrak{C}} = \max_{\mathfrak{D}∈\maxchains{\mathfrak{T}}}
  \left( \height{\mathfrak{D}} \right)
  $$
\end{itemize}

We call $\mathfrak{C}$ the \emph{selected chain}. Because a typical
height function is the length of the chain, $\mathfrak{C}$ is also
often referred to as the longest chain (despite not necessarily being
unique at that height).\improvement{In the current state, the block
  chain should probably also contain the mempool, so that this section
  can describe the refreshing rules for the mempool}

Rules to add a block $b$ to the blockchain:

\begin{description}
\item[Predecessor] There must exist $b₁,…,b_n∈ \mathfrak{T}$ such that
  $b_n$ is the predecessor of $b$.
\item[Validity] $b₁,…,b_n,b$ must be a valid chain, let $\mathfrak{T}'
  = \mathfrak{T}∪\{b₁,…,b_n,b\}$
\item[Young fork] Let $b₁,…,b_i$ the longest prefix of $b₁,…,b_n$
  which is also a prefix of $\mathfrak{C}$ ($b₁,…,b_i$ is known as the
  \emph{last common ancestor} of $b₁,…,b_n$ and $\mathfrak{C}$). We
  must have $\length{\mathfrak{C}} - i ⩽ k$  (that is: the last common
  ancestor is at most $k$ block deep).
\item[Longest chain] if $\height{b₁,…,b_n,b} > \height{C}$ (note:
  larger \emph{and not equal}) then let $\mathfrak{C}'=b₁,…,b_n,b$
  else let $\mathfrak{C}'=\mathfrak{C}$.
\item[Update] The new blockchain is $(\mathfrak{C}', \mathfrak{T}')$
\end{description}

Note that this set of rules work even if $b$ had previously been
received and added to the blockchain. In this case, the
\emph{predecessor} and \emph{validity} rules will always pass (and
$\mathfrak{T}'=\mathfrak{T}$), the \emph{young fork} rule may reject
the block, in which case, by definition the blockchain stays
unchanged, the \emph{longest chain} rule will always rule that
$\mathfrak{C'}=\mathfrak{C}$. In other words, these rules are
idempotent in that receiving an already accepted block will leave the
blockchain unchanged.

\appendix

\section{Notes \& further considerations}
\label{sec:notes}

The purpose of this section is to collect information which does not
fit the specification proper, but can illuminate it, or describe how
it can be expanded to meet future requirements.

\subsection{Data validation vs validation rules}
\label{sec:data-validation-vs}

This is a general consideration for specification and implementation
design. The input received by a Cardano node is a piece of serialised
data, that is a string of bits. But validation rules for block are
done on \textsc{ast}s.

There is necessarily some validation done in the conversion from
strings of bits to \textsc{ast}: not all strings of bits decode to an
\textsc{ast}. This document refers to the rules which reject strings
of bits or make an \textsc{ast} as \emph{data validation}.

The rules to validate data which is already in \textsc{ast} form are
referred to, by contrast, as \emph{logic validation rules}.

Specification documents (this and any future document) are concerned
exclusively with logic validation rules. This raises the
question of what should be data validation rules and what should be
logic validation rules.

A an example, consider stake repartition as defined in
Section~\ref{sec:definitions}: a finite-support function $r∈\agentids
⟶ \mathbb{Q}$ such that $r(a) ⩾ 0$ and $∑_{a∈\agentids} r(a) =
1$. There are two possibilities:
\begin{itemize}
\item Take this as the definition of stake repartition in the
  \textsc{ast}
\item Take $r$ to be an arbitrary finite-support function in the
  \textsc{ast} and verify, as logic validation rules, that the two
  constraints hold
\end{itemize}
In the former case, the properties of $r$ are relegated as data
validation.

Data validation rules are invisible to specification, making
specification shorter, clearer, and easier to reason about. One may
fear that turning logic rules into validation rule may make errors
harder to spot in testing. But the contrary holds, at least in a typed
language like Haskell: data validation rules can be enforced by abstract
data types, which can be tested in isolation.

So, having as many data validation rules and as few logic validation
rules as possible makes it easier to write property-based tests, is
more composable, and make specification better. It is therefore
recommended, for future specification documents to make as many rules
as possible into data validation.

\subsection{Of forward compatibility}
\label{sec:forward-comp}

The different sections of this document have varying importance as far
as compatibility is concerned. Any change to the specification must
ensure one prime criterion: blocks which are currently stable
(\emph{i.e.} there is at least one node which has the block at depth
$k$), must be valid in the new specification.

This means, in particular, that the rules to validate incoming blocks
(Section~\ref{sec:adding-block}) must be understood scrupulously and
any evolution of the specification must make sure that any additional
criterion only affects later blocks.

At the other hand of the spectrum are the rules for the mempool and
the issuance of new blocks (Sections~\ref{sec:entering-mempool}
and~\ref{sec:extending-blockchain}) can be changed arbitrarily, as far
as compatibility is concerned: their state is completely transient,
and it won't affect how existing blocks are seen.

For example, it is, at the time of writing, the case that a node
willing to issue a test must list the entirety of transactions in this
mempool the block. As it happens, when the mempool is large, it has
proved occasionally to hard a task to perform within the 20s that
comprise a slot. It would have no effect on compatibility to allow any
sort of subset of the mempool to be selected to be part a newly issued
block.

This is also why the rules in Section~\ref{sec:entering-mempool} are
copies of rules in Section~\ref{sec:adding-block}, rather than try and
factor them into a common definition: the rules for the mempool are
likely to change quicker than those for than block validation.

\subsection{Lightweight delegation}
\label{sec:lightweight-delegation}

Lightweight delegation is an alternative to heavyweight delegation as
described with the delegation graph and delegation certificates in
this document.

In lightweight delegation, we use a cryptographic subkey signing
scheme to authorise other parties to sign in our stead. The subkey
sharing happens off chain, therefore it is harder to revoke a
certificate (since we don't benefit from the blockchain as a broadcast
channel: if we broadcast a revocation message, it can be received only
partially by the network and new blocks will issued which still accept
the subkey. The subkey is still technically valid. Plus, the economic
incentives probably don't apply, and make it costless to ignore a
revocation).

Lightweight delegation is currently implemented in Cardano, but hasn't
been deployed yet. Therefore it has not been specified in this
document yet, as this document is only concerned with the currently
used features of Cardano.

The main reason to require an off-chain delegation scheme is to be
able to keep one's private key hidden and sign for oneself using
subkeys instead. They can be made single use, at very little cost,
guaranteeing very strong security: even if a private subkey is leaked,
it is useless, and only the private key which is never used directly
is.

From the point of view of the specification, the current view is that
lightweight delegation need not appear at all: we simply assume that
the cryptography allows an agent $a$ to sign with any subkey of its
private key, whenever its private key would be allowed. In this sense,
this document is already ready for lightweight specification. But,
when time comes, we may come to the conclusion that, in fact, we need
some mechanism in the specification, to model lightweight delegation
explicitly.

\subsection{Considerations on the mempool}
\label{sec:appendix-mempool}

The checks in the mempool are expensive, and may not be the most
effective way to make the network efficient. It is being considered to
restrict the mempool to stateless tests (and correspondingly not
tracking a state of the mempool), or at least less restrictive tests.

<<<<<<< HEAD
This would allow transactions to flow throughout the Cardano network
=======
It would allow transactions to flow throughout the Cardano network
>>>>>>> e3acae01
more freely. For instance, if the network is split (in that there are
two different selected chains in the network), the two halves of the
network are not currently able to exchange transactions, making the
gossiping protocol less efficient.

<<<<<<< HEAD
Another issue arises due to race conditions. If two transactions $τ_1$ and $τ_2$
are issued, such that $τ_2$ depends on $τ_1$, and a node, due to a network
delay, receives $τ_2$ before $τ_1$, is will reject $τ_2$ instead of keeping it
in the waiting area. The current specification doesn't distinguish rejecting or
reserving blocks or transactions (maybe it will have to, eventually), but it's
also how the implementation behaves. This puts some burden on the network, and
also makes the gossiping protocol less efficient.
=======
Another issue is that if two transactions $τ_1$ and $τ_2$ are issued,
such that $τ_2$ depends on $τ_1$, if a node, due to a network delay,
receives $τ_2$ before $τ_1$, it will reject $τ_2$, instead of keeping
it in the waiting area. The current specification doesn't distinguish
rejecting or reserving blocks or transactions (maybe it will have to,
eventually), but it's also how the implementation behaves. This puts
some burden on the network, and also makes the gossiping protocol less
efficient.
>>>>>>> e3acae01

On the other hand this makes the work of the block issuer somewhat harder,
as they have to decide which transactions to include in their new
block from a soup of transactions rather than a structured list. It
reduces the overall computation effort (as only the block issuer must
perform the transaction ordering and stateful checks), however, it may
cause concerns for latency, as an issuer must build their block in a
20s time window. Nevertheless it may not be desirable to make all the
nodes in the network spend computation power which will be only used
by a single node (the block issuer).

A more flexible mempool implementation would keep a partial ordering
of transactions (the dependency ordering) rather than the total
topological ordering of the current mempool (as well as a waiting area
for reserved transactions which are missing an ancestor). The
restriction on the block issuer is that the transactions in a block
must be a downward-closed set of the mempool.

Independently of changing the mempool, this is the only real
restriction on the issuer. In the current mempool, where the
transactions in the mempool are totally ordered in a list, it means
taking a prefix of the list. The current system, specified in this
document, will add all the transactions from the mempool to a new
block. This is overly restrictive, and maybe too computationally
expensive to complete within a slot's time. Especially on low-power
hardware. Having low-power nodes issuing blocks is, however, a business
requirement of Cardano. Therefore this constraint should be weakened.

\subsection{Miscelaneous remarks on the current specification}
\label{sec:misc-remarks}
\begin{itemize}
\item As remarked by Manuel Chakravarty and Erik de Castro Lopo, the
  choice currently made in Cardano, that outputs be necessary
  non-empty, is dubious. There is no particular reason for it to be:
  empty output simply means that the transaction is pure
  fees. Furthermore Bruno Woltzenlogel Paleo's UTxO Chimeric Ledger
  model allows empty outputs, because it is believed to be essential
  for coloured coins.
\end{itemize}
\end{document}

%  LocalWords:  combinator summands repartition unallocated mempool
%  LocalWords:  stateful decrypted monoid<|MERGE_RESOLUTION|>--- conflicted
+++ resolved
@@ -639,11 +639,7 @@
   i = \transitivefix{\delegations{b₁,…,b_n}}(l)
   $$
   Note that, by definition, there is (at most) a single agent
-<<<<<<< HEAD
-  authorised by $b$ (it may be $b$ itself, if no delegation certificate
-=======
   authorised by $l$ (it may be $l$ itself, if no delegation certificate
->>>>>>> e3acae01
   has been issued). See Section~\ref{sec:derived-functions} for the
   definition of $\delegations{⋅}$.
 \item[Transactions] Each transaction in the block's transactions is
@@ -1384,34 +1380,20 @@
 restrict the mempool to stateless tests (and correspondingly not
 tracking a state of the mempool), or at least less restrictive tests.
 
-<<<<<<< HEAD
 This would allow transactions to flow throughout the Cardano network
-=======
 It would allow transactions to flow throughout the Cardano network
->>>>>>> e3acae01
 more freely. For instance, if the network is split (in that there are
 two different selected chains in the network), the two halves of the
 network are not currently able to exchange transactions, making the
 gossiping protocol less efficient.
 
-<<<<<<< HEAD
 Another issue arises due to race conditions. If two transactions $τ_1$ and $τ_2$
 are issued, such that $τ_2$ depends on $τ_1$, and a node, due to a network
-delay, receives $τ_2$ before $τ_1$, is will reject $τ_2$ instead of keeping it
+delay, receives $τ_2$ before $τ_1$, it will reject $τ_2$ instead of keeping it
 in the waiting area. The current specification doesn't distinguish rejecting or
 reserving blocks or transactions (maybe it will have to, eventually), but it's
 also how the implementation behaves. This puts some burden on the network, and
 also makes the gossiping protocol less efficient.
-=======
-Another issue is that if two transactions $τ_1$ and $τ_2$ are issued,
-such that $τ_2$ depends on $τ_1$, if a node, due to a network delay,
-receives $τ_2$ before $τ_1$, it will reject $τ_2$, instead of keeping
-it in the waiting area. The current specification doesn't distinguish
-rejecting or reserving blocks or transactions (maybe it will have to,
-eventually), but it's also how the implementation behaves. This puts
-some burden on the network, and also makes the gossiping protocol less
-efficient.
->>>>>>> e3acae01
 
 On the other hand this makes the work of the block issuer somewhat harder,
 as they have to decide which transactions to include in their new
