--- conflicted
+++ resolved
@@ -200,14 +200,8 @@
        putText $ sformat ("    #"%int%":   "%build%" (PK: "%stext%")")
                     i (makePubKeyAddress pk) (toBase58Text pk)
   where
-<<<<<<< HEAD
-    toBase58Text = decodeUtf8 . encodeBase58 bitcoinAlphabet . encodeStrict
+    toBase58Text = decodeUtf8 . encodeBase58 bitcoinAlphabet . encode
 runCmd sendActions (DelegateLight i delegatePk startEpoch lastEpochM) CmdCtx{na} = do
-=======
-    toBase58Text = decodeUtf8 . encodeBase58 bitcoinAlphabet . encode
-runCmd sendActions (DelegateLight i delegatePk startEpoch lastEpochM) = do
-   CmdCtx{na} <- ask
->>>>>>> 6d752946
    issuerSk <- (!! i) <$> getSecretKeys
    withSafeSigner issuerSk (pure emptyPassphrase) $ \case
         Nothing -> putText "Invalid passphrase"
