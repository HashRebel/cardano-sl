--- conflicted
+++ resolved
@@ -12,28 +12,16 @@
 import           Test.QuickCheck       (Property, (===), (==>))
 import           Universum
 
-<<<<<<< HEAD
 import           Pos.Binary            (Bi)
-import           Pos.Crypto            (EncShare, Hash, KeyPair (..), LEncShare, LSecret,
-                                        LSecretProof, LSecretSharingExtra, LShare,
-                                        LVssPublicKey, ProxyCert, ProxyDSignature,
-                                        ProxyISignature, ProxySecretKey, PublicKey,
-                                        Secret, SecretKey, SecretProof,
-                                        SecretSharingExtra, Share, Signature, Signed,
-                                        VssPublicKey, checkSig, createProxySecretKey,
-                                        deterministic, fullPublicKeyF, hash,
-                                        parseFullPublicKey, proxyDSign, proxyDVerify,
-                                        proxyICheckSig, proxyISign, randomNumber, sign,
-                                        toPublic)
-=======
 import           Pos.Crypto            (EncShare, Hash, KeyPair (..), PublicKey, Secret,
                                         SecretKey, SecretProof, SecretSharingExtra, Share,
                                         Signature, Signed, VssPublicKey, checkSig,
-                                        deterministic, fullPublicKeyF, hash,
-                                        parseFullPublicKey, randomNumber, sign, toPublic)
+                                        createProxySecretKey, deterministic,
+                                        fullPublicKeyF, hash, parseFullPublicKey,
+                                        proxyDSign, proxyDVerify, proxyICheckSig,
+                                        proxyISign, randomNumber, sign, toPublic)
+import           Pos.Ssc.GodTossing    ()
 import           Pos.Util              (AsBinary)
->>>>>>> 66bb7543
-import           Pos.Ssc.GodTossing    ()
 
 import           Test.Pos.Util         (binaryEncodeDecode, safeCopyEncodeDecode,
                                         serDeserId)
@@ -79,49 +67,7 @@
 
     describe "Signing" $ do
         describe "Identity testing" $ do
-<<<<<<< HEAD
             describe "Bi instances" $ do
-                prop "SecretKey"           (binaryEncodeDecode @SecretKey)
-                prop "PublicKey"           (binaryEncodeDecode @PublicKey)
-                prop "Signature"           (binaryEncodeDecode @(Signature ()))
-                prop "ProxyISignature"     (binaryEncodeDecode @(ProxyISignature ()))
-                prop "ProxyCert"           (binaryEncodeDecode @(ProxyCert Int))
-                prop "ProxySecretKey"      (binaryEncodeDecode @(ProxySecretKey Int))
-                prop "ProxyDSignature"     (binaryEncodeDecode @(ProxyDSignature Int Int))
-                prop "Signed"              (binaryEncodeDecode @(Signed Bool))
-                prop "VssPublicKey"        (binaryEncodeDecode @VssPublicKey)
-                prop "LVssPublicKey"       (binaryEncodeDecode @LVssPublicKey)
-                prop "LSecret"             (binaryEncodeDecode @LSecret)
-                prop "LShare"              (binaryEncodeDecode @LShare)
-                prop "LEncShare"           (binaryEncodeDecode @LEncShare)
-                prop "LSecretProof"        (binaryEncodeDecode @LSecretProof)
-                prop "LSecretSharingExtra" (binaryEncodeDecode @LSecretSharingExtra)
-            describe "SafeCopy instances" $ do
-                prop "SecretKey"           (safeCopyEncodeDecode @SecretKey)
-                prop "PublicKey"           (safeCopyEncodeDecode @PublicKey)
-                prop "Signature"           (safeCopyEncodeDecode @(Signature ()))
-                prop "Signed"              (safeCopyEncodeDecode @(Signed Bool))
-                prop "LVssPublicKey"       (safeCopyEncodeDecode @LVssPublicKey)
-                prop "LSecret"             (safeCopyEncodeDecode @LSecret)
-                prop "LShare"              (safeCopyEncodeDecode @LShare)
-                prop "LEncShare"           (safeCopyEncodeDecode @LEncShare)
-                prop "LSecretProof"        (safeCopyEncodeDecode @LSecretProof)
-                prop "LSecretSharingExtra" (safeCopyEncodeDecode @LSecretSharingExtra)
-        describe "AsBinaryClass" $ do
-            prop "VssPublicKey <-> LVssPublicKey"
-                (serDeserId @VssPublicKey @LVssPublicKey)
-            prop "Secret <-> LSecret"
-                (serDeserId @Secret @LSecret)
-            prop "Share <-> LShare"
-                (serDeserId @Share @LShare)
-            prop "EncShare <-> LEncShare"
-                (serDeserId @EncShare @LEncShare)
-            prop "SecretProof <-> LSecretProof"
-                (serDeserId @SecretProof @LSecretProof)
-            prop "SecretSharingExtra <-> LSecretSharingExtra"
-                (serDeserId @SecretSharingExtra @LSecretSharingExtra)
-=======
-            describe "Binary instances" $ do
                 prop "SecretKey"                (binaryEncodeDecode @SecretKey)
                 prop "PublicKey"                (binaryEncodeDecode @PublicKey)
                 prop "Signature"                (binaryEncodeDecode @(Signature ()))
@@ -156,7 +102,7 @@
                     (safeCopyEncodeDecode @(AsBinary SecretProof))
                 prop "AsBinary SecretSharingExtra"
                     (safeCopyEncodeDecode @(AsBinary SecretSharingExtra))
-        describe "Serialized" $ do
+        describe "AsBinaryClass" $ do
             prop "VssPublicKey <-> AsBinary VssPublicKey"
                 (serDeserId @VssPublicKey)
             prop "Secret <-> AsBinary Secret"
@@ -169,7 +115,6 @@
                 (serDeserId @SecretProof)
             prop "SecretSharingExtra <-> AsBinary SecretSharingExtra"
                 (serDeserId @SecretSharingExtra)
->>>>>>> 66bb7543
         describe "keys" $ do
             prop
                 "derived pubkey equals to generated pubkey"
