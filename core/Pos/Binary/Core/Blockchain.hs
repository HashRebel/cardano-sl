-- | Binary serialization of core block types.

module Pos.Binary.Core.Blockchain
       (
       ) where

import           Codec.CBOR.Decoding (decodeWordCanonical)
import           Codec.CBOR.Encoding (encodeWord)
import           Universum

import           Pos.Binary.Class (Bi (..), decodeListLenCanonicalOf, encodeListLen, enforceSize)
import           Pos.Binary.Core.Block ()
import           Pos.Binary.Core.Common ()
import qualified Pos.Core.Block.Blockchain as T
<<<<<<< HEAD
import           Pos.Core.Block.Union.Types (BlockHeader (..), GenesisBlockchain, MainBlockchain)
=======
import           Pos.Core.Block.Union.Types (BlockHeader (..))
>>>>>>> 6905030f
import           Pos.Core.Configuration (HasConfiguration)
import           Pos.Crypto.Configuration (HasCryptoConfiguration, getProtocolMagic, protocolMagic)
import           Pos.Util.Util (cborError)

instance ( Typeable b
         , Bi (T.BHeaderHash b)
         , Bi (T.BodyProof b)
         , Bi (T.ConsensusData b)
         , Bi (T.ExtraHeaderData b)
         , HasCryptoConfiguration
         ) =>
         Bi (T.GenericBlockHeader b) where
    encode bh =  encodeListLen 5
              <> encode (getProtocolMagic protocolMagic)
              <> encode (T._gbhPrevBlock bh)
              <> encode (T._gbhBodyProof bh)
              <> encode (T._gbhConsensus bh)
              <> encode (T._gbhExtra bh)
    decode = do
        enforceSize "GenericBlockHeader b" 5
        blockMagic <- decode
        -- TODO include ProtocolMagic in the definition of GenericBlockHeader,
        -- and decode it, eliminating this failure case. Protocol magic checks
        -- must not happen in decoding.
        when (blockMagic /= getProtocolMagic protocolMagic) $ cborError $
            "GenericBlockHeader failed with wrong magic: " <> pretty blockMagic
        _gbhPrevBlock <- decode
        _gbhBodyProof <- decode
        _gbhConsensus <- decode
        _gbhExtra     <- decode
        pure T.UnsafeGenericBlockHeader {..}

instance ( Typeable b
         , Bi (T.BHeaderHash b)
         , Bi (T.BodyProof b)
         , Bi (T.ConsensusData b)
         , Bi (T.ExtraHeaderData b)
         , Bi (T.Body b)
         , Bi (T.ExtraBodyData b)
         , HasCryptoConfiguration
         ) =>
         Bi (T.GenericBlock b) where
    encode gb =  encodeListLen 3
              <> encode (T._gbHeader gb)
              <> encode (T._gbBody gb)
              <> encode (T._gbExtra gb)
    decode = do
        enforceSize "GenericBlock" 3
<<<<<<< HEAD
        header <- decode
        body   <- decode
        extra  <- decode
        toCborError $ T.recreateGenericBlock header body extra
=======
        _gbHeader <- decode
        _gbBody   <- decode
        _gbExtra  <- decode
        pure T.UnsafeGenericBlock {..}
>>>>>>> 6905030f

----------------------------------------------------------------------------
-- BlockHeader
----------------------------------------------------------------------------

instance ( HasConfiguration
<<<<<<< HEAD
         , T.BlockchainHelpers MainBlockchain
         , T.BlockchainHelpers GenesisBlockchain
=======
>>>>>>> 6905030f
         ) =>
         Bi BlockHeader where
   encode x = encodeListLen 2 <> encodeWord tag <> body
     where
       (tag, body) = case x of
         BlockHeaderGenesis bh -> (0, encode bh)
         BlockHeaderMain bh    -> (1, encode bh)

   decode = do
       decodeListLenCanonicalOf 2
       t <- decodeWordCanonical
       case t of
           0 -> BlockHeaderGenesis <$!> decode
           1 -> BlockHeaderMain <$!> decode
<<<<<<< HEAD
           _ -> cborError $ "decode@BlockHeader: unknown tag " <> show t
=======
           _ -> cborError $ "decode@BlockHeader: unknown tag " <> pretty t
>>>>>>> 6905030f
<|MERGE_RESOLUTION|>--- conflicted
+++ resolved
@@ -12,11 +12,7 @@
 import           Pos.Binary.Core.Block ()
 import           Pos.Binary.Core.Common ()
 import qualified Pos.Core.Block.Blockchain as T
-<<<<<<< HEAD
-import           Pos.Core.Block.Union.Types (BlockHeader (..), GenesisBlockchain, MainBlockchain)
-=======
 import           Pos.Core.Block.Union.Types (BlockHeader (..))
->>>>>>> 6905030f
 import           Pos.Core.Configuration (HasConfiguration)
 import           Pos.Crypto.Configuration (HasCryptoConfiguration, getProtocolMagic, protocolMagic)
 import           Pos.Util.Util (cborError)
@@ -65,28 +61,16 @@
               <> encode (T._gbExtra gb)
     decode = do
         enforceSize "GenericBlock" 3
-<<<<<<< HEAD
-        header <- decode
-        body   <- decode
-        extra  <- decode
-        toCborError $ T.recreateGenericBlock header body extra
-=======
         _gbHeader <- decode
         _gbBody   <- decode
         _gbExtra  <- decode
         pure T.UnsafeGenericBlock {..}
->>>>>>> 6905030f
 
 ----------------------------------------------------------------------------
 -- BlockHeader
 ----------------------------------------------------------------------------
 
 instance ( HasConfiguration
-<<<<<<< HEAD
-         , T.BlockchainHelpers MainBlockchain
-         , T.BlockchainHelpers GenesisBlockchain
-=======
->>>>>>> 6905030f
          ) =>
          Bi BlockHeader where
    encode x = encodeListLen 2 <> encodeWord tag <> body
@@ -101,8 +85,4 @@
        case t of
            0 -> BlockHeaderGenesis <$!> decode
            1 -> BlockHeaderMain <$!> decode
-<<<<<<< HEAD
-           _ -> cborError $ "decode@BlockHeader: unknown tag " <> show t
-=======
-           _ -> cborError $ "decode@BlockHeader: unknown tag " <> pretty t
->>>>>>> 6905030f
+           _ -> cborError $ "decode@BlockHeader: unknown tag " <> pretty t