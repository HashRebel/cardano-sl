{-# LANGUAGE AllowAmbiguousTypes #-}
{-# LANGUAGE ConstraintKinds     #-}
{-# LANGUAGE ScopedTypeVariables #-}
{-# LANGUAGE TemplateHaskell     #-}

-- | Runners in various modes.

module Pos.Launcher.Runner
       (
         -- * High level runners
         runRawRealMode
       , runProductionMode
       , runStatsMode
       , runServiceMode

         -- * Service runners
       , runSupporterReal
       , runTimeSlaveReal
       , runTimeLordReal

       -- * Exported for custom usage in CLI utils
       , addDevListeners
       , setupLoggers
       , bracketDHTInstance
       , runKDHT
       , runOurDialog
       , runOurDialogRaw
       ) where

import           Control.Concurrent.MVar      (newEmptyMVar, newMVar, takeMVar,
                                               tryReadMVar)
import           Control.Concurrent.STM.TVar  (TVar, newTVar)
import           Control.Lens                 (each, to, (%~), (^..), (^?), _head, _tail)
import           Control.Monad.Catch          (bracket)
import           Control.Monad.Trans.Control  (MonadBaseControl)
import           Control.Monad.Trans.Resource (runResourceT)
import           Control.TimeWarp.Rpc         (ConnectionPool, Dialog, Transfer,
                                               commLoggerName, runDialog, runTransfer,
                                               runTransferRaw, setForkStrategy)
import           Control.TimeWarp.Timed       (MonadTimed, currentTime, fork, killThread,
                                               repeatForever, runTimedIO, runTimedIO, sec)

import           Data.Default                 (def)
import           Data.List                    (nub)
import qualified Data.Time                    as Time
import           Formatting                   (build, sformat, shown, (%))
import           System.Wlog                  (LoggerName (..), WithLogger, logDebug,
                                               logInfo, logWarning, releaseAllHandlers,
                                               traverseLoggerConfig, usingLoggerName)
import           Universum

import           Pos.Binary                   ()
import           Pos.CLI                      (readLoggerConfig)
import           Pos.Communication            (MutSocketState, SysStartRequest (..),
                                               allListeners, forkStrategy,
                                               newMutSocketState, noCacheMessageNames,
                                               sysStartReqListener,
                                               sysStartReqListenerSlave,
                                               sysStartRespListener)
import           Pos.Constants                (RunningMode (..), defaultPeers,
                                               isDevelopment, runningMode)
import           Pos.Context                  (ContextHolder (..), NodeContext (..),
                                               runContextHolder)
import           Pos.Crypto                   (createProxySecretKey, toPublic)
import           Pos.DB                       (MonadDB (..), initNodeDBs, openNodeDBs,
                                               runDBHolder, _gStateDB)
import           Pos.DB.GState                (getTip)
import           Pos.DB.Misc                  (addProxySecretKey)
import           Pos.Delegation.Class         (runDelegationT)
import           Pos.DHT.Model                (BiP (..), ListenerDHT, MonadDHT (..),
                                               mapListenerDHT, sendToNeighbors)
import           Pos.DHT.Model.Class          (DHTPacking, MonadDHTDialog)
import           Pos.DHT.Real                 (KademliaDHT, KademliaDHTConfig (..),
                                               KademliaDHTInstance,
                                               KademliaDHTInstanceConfig (..),
                                               runKademliaDHT, startDHTInstance,
                                               stopDHTInstance)
import           Pos.Genesis                  (genesisLeaders)
import           Pos.Launcher.Param           (BaseParams (..), LoggingParams (..),
                                               NodeParams (..))
import           Pos.Ssc.Class                (SscConstraint, SscNodeContext, SscParams,
                                               sscCreateNodeContext, sscLoadGlobalState)
import           Pos.Ssc.Extra                (runSscHolder)
import           Pos.Statistics               (getNoStatsT, runStatsT)
import           Pos.Txp.Holder               (runTxpLDHolder)
import qualified Pos.Txp.Types.UtxoView       as UV
<<<<<<< HEAD
import           Pos.Types                    (Timestamp (Timestamp), timestampF,
                                               unflattenSlotId)
=======
import           Pos.Types                    (Timestamp (Timestamp), timestampF)
import           Pos.Update.MemState          (runUSHolder)
>>>>>>> a2887634
import           Pos.Util                     (runWithRandomIntervals)
import           Pos.Util.UserSecret          (peekUserSecret, usKeys, writeUserSecret)
import           Pos.Worker                   (statsWorkers)
import           Pos.WorkMode                 (MinWorkMode, ProductionMode, RawRealMode,
                                               ServiceMode, StatsMode, TimedMode)

----------------------------------------------------------------------------
-- Service node runners
----------------------------------------------------------------------------

-- | Runs node as time-slave inside IO monad.
runTimeSlaveReal :: KademliaDHTInstance -> BaseParams -> IO Timestamp
runTimeSlaveReal inst bp = do
    mvar <- liftIO newEmptyMVar
    runServiceMode inst bp (listeners mvar) $
      case runningMode of
         Development -> do
           tId <- fork $
             runWithRandomIntervals (sec 10) (sec 60) $ liftIO (tryReadMVar mvar) >>= \case
                 Nothing -> do
                    logInfo "Asking neighbors for system start"
                    (void $ sendToNeighbors SysStartRequest) `catchAll`
                       \e -> logDebug $ sformat
                       ("Error sending SysStartRequest to neighbors: " % shown) e
                 Just _ -> fail "Close thread"
           t <- liftIO $ takeMVar mvar
           killThread tId
           t <$ logInfo (sformat ("[Time slave] adopted system start " % timestampF) t)
         Production ts -> logWarning "Time slave launched in Production" $> ts
  where
    listeners mvar =
      if isDevelopment
         then [sysStartReqListenerSlave, sysStartRespListener mvar]
         else []

-- | Runs time-lord to acquire system start.
runTimeLordReal :: LoggingParams -> IO Timestamp
runTimeLordReal lp@LoggingParams{..} = loggerBracket lp $ do
    t <- getCurTimestamp
    usingLoggerName lpRunnerTag (doLog t) $> t
  where
    doLog t = do
        realTime <- liftIO Time.getZonedTime
        logInfo (sformat ("[Time lord] System start: " %timestampF%", i. e.: "%shown) t realTime)

runSupporterReal :: KademliaDHTInstance -> BaseParams -> IO ()
runSupporterReal inst bp = runServiceMode inst bp [] $ do
    supporterKey <- currentNodeKey
    logInfo $ sformat ("Supporter key: " % build) supporterKey
    repeatForever (sec 5) (const . return $ sec 5) $
        getKnownPeers >>= logInfo . sformat ("Known peers: " % build)

----------------------------------------------------------------------------
-- High level runners
----------------------------------------------------------------------------

-- | RawRealMode runner.
runRawRealMode
    :: forall ssc c.
       SscConstraint ssc
    => KademliaDHTInstance
    -> NodeParams
    -> SscParams ssc
    -> [ListenerDHT (MutSocketState ssc) (RawRealMode ssc)]
    -> RawRealMode ssc c
    -> IO c
runRawRealMode inst np@NodeParams {..} sscnp listeners action =
    runResourceT $
    do putText $ "Running listeners number: " <> show (length listeners)
       lift $ setupLoggers lp
       initNC <- sscCreateNodeContext @ssc sscnp
       modernDBs <- openNodeDBs npRebuildDb npDbPathM
       -- FIXME: initialization logic must be in scenario.
       runDBHolder modernDBs . runCH np initNC $ initNodeDBs
       initTip <- runDBHolder modernDBs getTip
       initGS <- runDBHolder modernDBs (sscLoadGlobalState @ssc initTip)
       let actionWithMsg = nodeStartMsg npBaseParams >> action
       let kademliazedAction = runKDHT inst npBaseParams listeners actionWithMsg
       let finalAction = setForkStrategy (forkStrategy @ssc) kademliazedAction
       let run =
               runOurDialog newMutSocketState lpRunnerTag .
               runDBHolder modernDBs .
               runCH np initNC .
               flip runSscHolder initGS .
               runTxpLDHolder (UV.createFromDB . _gStateDB $ modernDBs) initTip .
               runDelegationT def .
               runUSHolder $
               finalAction
       lift run
  where
    lp@LoggingParams {..} = bpLoggingParams npBaseParams

-- | ProductionMode runner.
runProductionMode
    :: forall ssc a.
       SscConstraint ssc
    => KademliaDHTInstance -> NodeParams -> SscParams ssc ->
       ProductionMode ssc a -> IO a
runProductionMode inst np@NodeParams {..} sscnp =
    runRawRealMode inst np sscnp listeners . getNoStatsT
  where
    listeners = addDevListeners npSystemStart noStatsListeners
    noStatsListeners = map (mapListenerDHT getNoStatsT) (allListeners @ssc)

-- | StatsMode runner.
-- [CSL-169]: spawn here additional listener, which would accept stat queries
-- can be done as part of refactoring (or someone who will refactor will create new issue).
runStatsMode
    :: forall ssc a.
       SscConstraint ssc
    => KademliaDHTInstance -> NodeParams -> SscParams ssc -> StatsMode ssc a
    -> IO a
runStatsMode inst np@NodeParams {..} sscnp action =
    runRawRealMode inst np sscnp listeners $ runStatsT $ do
    mapM_ fork statsWorkers
    action
  where
    listeners = addDevListeners npSystemStart sListeners
    sListeners = map (mapListenerDHT runStatsT) $ allListeners @ssc

-- | ServiceMode runner.
runServiceMode
    :: KademliaDHTInstance
    -> BaseParams
    -> [ListenerDHT () ServiceMode]
    -> ServiceMode a
    -> IO a
runServiceMode inst bp@BaseParams{..} listeners action = loggerBracket bpLoggingParams $ do
    runOurDialog pass (lpRunnerTag bpLoggingParams) . runKDHT inst bp listeners $
        nodeStartMsg bp >> action

----------------------------------------------------------------------------
-- Lower level runners
----------------------------------------------------------------------------

runKDHT
    :: ( MonadBaseControl IO m
       , WithLogger m
       , MonadIO m
       , MonadTimed m
       , MonadMask m
       , MonadDHTDialog socketState m)
    => KademliaDHTInstance
    -> BaseParams
    -> [ListenerDHT socketState (KademliaDHT m)]
    -> KademliaDHT m a
    -> m a
runKDHT dhtInstance BaseParams {..} listeners = runKademliaDHT kadConfig
  where
    kadConfig =
      KademliaDHTConfig
      { kdcPort = bpPort
      , kdcListeners = listeners
      , kdcMessageCacheSize = 1000000
      , kdcEnableBroadcast = True
      , kdcNoCacheMessageNames = noCacheMessageNames
      , kdcDHTInstance = dhtInstance
      }

runCH :: (MonadDB ssc m, MonadFail m)
      => NodeParams -> SscNodeContext ssc -> ContextHolder ssc m a -> m a
runCH NodeParams {..} sscNodeContext act = do
    jlFile <- liftIO (maybe (pure Nothing) (fmap Just . newMVar) npJLFile)
    semaphore <- liftIO newEmptyMVar
    lrcSync <- atomically $ newTVar (True, 0)
    userSecret <- peekUserSecret npKeyfilePath

    -- Get primary secret key
    (primarySecretKey, userSecret') <- case npSecretKey of
        Nothing -> case userSecret ^? usKeys . _head of
            Nothing -> fail $ "No secret keys are found in " ++ npKeyfilePath
            Just sk -> return (sk, userSecret)
        Just sk -> do
            let us = userSecret & usKeys %~ (sk :) . filter (/= sk)
            writeUserSecret us
            return (sk, us)

    let eternity = (minBound, maxBound)
        makeOwnPSK = flip (createProxySecretKey primarySecretKey) eternity . toPublic
        ownPSKs = userSecret' ^.. usKeys._tail.each.to makeOwnPSK
    forM_ ownPSKs addProxySecretKey

    userSecretVar <- liftIO . atomically . newTVar $ userSecret'
    ntpData <- (liftIO . runTimedIO $ currentTime) >>= atomically . newTVar . (0, )
    lastSlot <- atomically . newTVar $ unflattenSlotId 0
    let ctx =
            NodeContext
            { ncSystemStart = npSystemStart
            , ncSecretKey = primarySecretKey
            , ncGenesisUtxo = npCustomUtxo
            , ncGenesisLeaders = genesisLeaders npCustomUtxo
            , ncTimeLord = npTimeLord
            , ncJLFile = jlFile
            , ncDbPath = npDbPathM
            , ncSscContext = sscNodeContext
            , ncAttackTypes = npAttackTypes
            , ncAttackTargets = npAttackTargets
            , ncPropagation = npPropagation
            , ncBlkSemaphore = semaphore
            , ncLrcSync = lrcSync
            , ncUserSecret = userSecretVar
            , ncNtpData = ntpData
            , ncNtpLastSlot = lastSlot
            }
    runContextHolder ctx act

runOurDialogRaw
    :: TVar (ConnectionPool socketState)
    -> IO socketState
    -> LoggerName
    -> Dialog DHTPacking (Transfer socketState) a
    -> IO a
runOurDialogRaw cPool ssInitializer loggerName =
    runTimedIO .
    usingLoggerName loggerName . runTransferRaw def cPool ssInitializer . runDialog BiP

runOurDialog
    :: IO socketState
    -> LoggerName
    -> Dialog DHTPacking (Transfer socketState) a
    -> IO a
runOurDialog ssInitializer loggerName =
    runTimedIO .
    usingLoggerName loggerName . runTransfer ssInitializer . runDialog BiP

runTimed :: LoggerName -> TimedMode a -> IO a
runTimed loggerName = runTimedIO . usingLoggerName loggerName

----------------------------------------------------------------------------
-- Utilities
----------------------------------------------------------------------------

nodeStartMsg :: WithLogger m => BaseParams -> m ()
nodeStartMsg BaseParams {..} = logInfo msg
  where
    msg = sformat ("Started node, joining to DHT network " %build) bpDHTPeers

-- | Get current time as Timestamp. It is intended to be used when you
-- launch the first node. It doesn't make sense in emulation mode.
getCurTimestamp :: IO Timestamp
getCurTimestamp = Timestamp <$> runTimedIO currentTime

setupLoggers :: MonadIO m => LoggingParams -> m ()
setupLoggers LoggingParams{..} = do
    lpLoggerConfig <- readLoggerConfig lpConfigPath
    traverseLoggerConfig (commMapper . dhtMapper) lpLoggerConfig lpHandlerPrefix
  where
    commMapper name | name == "comm" = commLoggerName
                    | otherwise      = name
    dhtMapper  name | name == "dht"  = dhtLoggerName (Proxy :: Proxy (RawRealMode ssc))
                    | otherwise      = name

loggerBracket :: LoggingParams -> IO a -> IO a
loggerBracket lp = bracket_ (setupLoggers lp) releaseAllHandlers

-- | RAII for node starter.
addDevListeners
    :: (MonadDHTDialog (MutSocketState ssc) m,
        MinWorkMode (MutSocketState ssc) m)
    => Timestamp
    -> [ListenerDHT (MutSocketState ssc) m]
    -> [ListenerDHT (MutSocketState ssc) m]
addDevListeners sysStart ls =
    if isDevelopment
    then sysStartReqListener sysStart : ls
    else ls

bracketDHTInstance
    :: BaseParams -> (KademliaDHTInstance -> IO a) -> IO a
bracketDHTInstance BaseParams {..} = bracket acquire release
  where
    loggerName = lpRunnerTag bpLoggingParams
    acquire = runTimed loggerName $ startDHTInstance instConfig
    release = runTimed loggerName . stopDHTInstance
    instConfig =
        KademliaDHTInstanceConfig
        { kdcKeyOrType = bpDHTKeyOrType
        , kdcPort = bpPort
        , kdcInitialPeers = nub $ bpDHTPeers ++ defaultPeers
        , kdcExplicitInitial = bpDHTExplicitInitial
        }<|MERGE_RESOLUTION|>--- conflicted
+++ resolved
@@ -84,13 +84,9 @@
 import           Pos.Statistics               (getNoStatsT, runStatsT)
 import           Pos.Txp.Holder               (runTxpLDHolder)
 import qualified Pos.Txp.Types.UtxoView       as UV
-<<<<<<< HEAD
 import           Pos.Types                    (Timestamp (Timestamp), timestampF,
                                                unflattenSlotId)
-=======
-import           Pos.Types                    (Timestamp (Timestamp), timestampF)
 import           Pos.Update.MemState          (runUSHolder)
->>>>>>> a2887634
 import           Pos.Util                     (runWithRandomIntervals)
 import           Pos.Util.UserSecret          (peekUserSecret, usKeys, writeUserSecret)
 import           Pos.Worker                   (statsWorkers)
