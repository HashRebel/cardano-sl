--- conflicted
+++ resolved
@@ -13,52 +13,6 @@
        , WalletRealMode
        ) where
 
-<<<<<<< HEAD
-import           Control.Lens                  ((^.))
-import           Control.Monad.Loops           (unfoldrM)
-import           Control.Monad.Trans           (MonadTrans)
-import           Control.Monad.Trans.Maybe     (MaybeT (..))
-import qualified Data.HashMap.Strict           as HM
-import qualified Data.Map                      as M
-import           Mockable                      (MonadMockable, Production)
-import           System.Wlog                   (LoggerNameBox, WithLogger)
-import           Universum
-
-import           Pos.Communication.PeerState   (PeerStateHolder)
-import           Pos.Communication.Types.State (MutPeerState)
-import qualified Pos.Context                   as PC
-import           Pos.Crypto                    (WithHash (..))
-import           Pos.DB                        (MonadDB)
-import qualified Pos.DB                        as DB
-import           Pos.DB.Error                  (DBError (..))
-import qualified Pos.DB.GState                 as GS
-import           Pos.Delegation                (DelegationT (..))
-import           Pos.DHT.Model                 (MonadDHT)
-import           Pos.DHT.Real                  (KademliaDHT (..))
-import           Pos.Ssc.Class.Types           (Ssc)
-import           Pos.Ssc.Extra                 (SscHolder (..))
-import           Pos.Ssc.GodTossing            (SscGodTossing)
-import           Pos.Txp.Class                 (getMemPool, getUtxoView)
-import qualified Pos.Txp.Holder                as Modern
-import           Pos.Txp.Logic                 (processTx)
-import           Pos.Txp.Types                 (UtxoView (..), localTxs)
-import           Pos.Types                     (Address, Coin, Tx, TxAux, TxId, Utxo,
-                                                evalUtxoStateT, prevBlockL, runUtxoStateT,
-                                                sumCoins, toPair, txOutValue)
-import           Pos.Types.Utxo.Functions      (belongsTo, filterUtxoByAddr)
-import           Pos.Update                    (USHolder (..))
-import           Pos.Util                      (maybeThrow)
-import           Pos.WorkMode                  (MinWorkMode)
-
-import           Pos.Types.Coin                (unsafeIntegerToCoin)
-import           Pos.Wallet.Context            (ContextHolder, WithWalletContext)
-import           Pos.Wallet.KeyStorage         (KeyStorage, MonadKeys)
-import           Pos.Wallet.State              (WalletDB)
-import qualified Pos.Wallet.State              as WS
-import           Pos.Wallet.Tx.Pure            (deriveAddrHistory,
-                                                deriveAddrHistoryPartial, getRelatedTxs)
-import           Pos.WorkMode                  (MinWorkMode)
-=======
 import           Control.Monad.Trans         (MonadTrans)
 import           Control.Monad.Trans.Maybe   (MaybeT (..))
 import qualified Data.HashMap.Strict         as HM
@@ -96,7 +50,6 @@
 import           Pos.Wallet.Tx.Pure          (deriveAddrHistory, deriveAddrHistoryPartial,
                                               getRelatedTxs)
 import           Pos.WorkMode                (MinWorkMode)
->>>>>>> d6936f7b
 
 -- | A class which have the methods to get state of address' balance
 class Monad m => MonadBalances m where
