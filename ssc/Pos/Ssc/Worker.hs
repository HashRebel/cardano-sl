{-# LANGUAGE RankNTypes #-}

module Pos.Ssc.Worker
       ( sscWorkers
       ) where

import           Universum hiding (keys)

import           Control.Concurrent.STM (readTVar)
import           Control.Lens (at, each, partsOf, to, views)
import           Control.Monad.Except (runExceptT)
import qualified Data.HashMap.Strict as HM
import qualified Data.List.NonEmpty as NE
import           Data.Time.Units (Microsecond, Millisecond, convertUnit)
import           Formatting (build, ords, sformat, shown, (%))
import           Mockable (currentTime, delay)
import           Serokell.Util.Exceptions ()
import           Serokell.Util.Text (listJson)
import qualified System.Metrics.Gauge as Metrics
import qualified Test.QuickCheck as QC

import           Pos.Arbitrary.Ssc ()
import           Pos.Binary.Class (AsBinary, asBinary, fromBinary)
import           Pos.Binary.Ssc ()
import           Pos.Core (EpochIndex, SlotId (..), StakeholderId, Timestamp (..),
                           VssCertificate (..), VssCertificatesMap (..), blkSecurityParam,
                           bvdMpcThd, getOurSecretKey, getOurStakeholderId, getSlotIndex, lookupVss,
                           memberVss, mkLocalSlotIndex, mkVssCertificate, slotSecurityParam,
                           vssMaxTTL)
<<<<<<< HEAD
import           Pos.Core.Ssc (InnerSharesMap, Opening, SignedCommitment, getCommitmentsMap,
                               randCommitmentAndOpening)
import           Pos.Crypto (ProtocolMagic, SecretKey, VssKeyPair, VssPublicKey, randomNumber,
                             runSecureRandom)
=======
import           Pos.Core.Ssc (InnerSharesMap, Opening, SignedCommitment, getCommitmentsMap)
import           Pos.Crypto (SecretKey, VssKeyPair, VssPublicKey, randomNumber, runSecureRandom)
import           Pos.Crypto.Configuration (protocolMagic)
>>>>>>> 8eeaf9ca
import           Pos.Crypto.SecretSharing (toVssPublicKey)
import           Pos.DB (gsAdoptedBVData)
import           Pos.Infra.Binary ()
import           Pos.Infra.Diffusion.Types (Diffusion (..))
import           Pos.Infra.Recovery.Info (recoveryCommGuard)
import           Pos.Infra.Reporting.MemState (HasMisbehaviorMetrics (..), MisbehaviorMetrics (..))
import           Pos.Infra.Slotting (defaultOnNewSlotParams, getCurrentSlot,
                                     getSlotStartEmpatically, onNewSlot)
<<<<<<< HEAD
import           Pos.Infra.Util.LogSafe (logDebugS, logErrorS, logInfoS, logWarningS)
=======
>>>>>>> 8eeaf9ca
import           Pos.Lrc.Consumer.Ssc (getSscRichmen)
import           Pos.Lrc.Types (RichmenStakes)
import           Pos.Ssc.Base (isCommitmentIdx, isOpeningIdx, isSharesIdx, mkSignedCommitment)
import           Pos.Ssc.Behavior (SscBehavior (..), SscOpeningParams (..), SscSharesParams (..))
import           Pos.Ssc.Configuration (mpcSendInterval)
import           Pos.Ssc.Functions (hasCommitment, hasOpening, hasShares, vssThreshold)
import           Pos.Ssc.Logic (sscGarbageCollectLocalData, sscProcessCertificate,
                                sscProcessCommitment, sscProcessOpening, sscProcessShares)
import           Pos.Ssc.Message (SscTag (..))
import           Pos.Ssc.Mode (SscMode)
import qualified Pos.Ssc.SecretStorage as SS
import           Pos.Ssc.Shares (getOurShares)
import           Pos.Ssc.State (getGlobalCerts, getStableCerts, sscGetGlobalState)
import           Pos.Ssc.Toss (computeParticipants, computeSharesDistrPure)
import           Pos.Ssc.Types (HasSscContext (..), scBehavior, scParticipateSsc, scVssKeyPair,
                                sgsCommitments)
import           Pos.Util.AssertMode (inAssertMode)
import           Pos.Util.Log.LogSafe (logDebugS, logErrorS, logInfoS, logWarningS)
import           Pos.Util.Util (getKeys, leftToPanic)

sscWorkers
  :: ( SscMode ctx m
     , HasMisbehaviorMetrics ctx
     )
  => ProtocolMagic -> [Diffusion m -> m ()]
sscWorkers pm = [onNewSlotSsc pm, checkForIgnoredCommitmentsWorker]

shouldParticipate :: SscMode ctx m => EpochIndex -> m Bool
shouldParticipate epoch = do
    richmen <- getSscRichmen "shouldParticipate" epoch
    participationEnabled <- view sscContext >>=
        atomically . readTVar . scParticipateSsc
    ourId <- getOurStakeholderId
    let enoughStake = ourId `HM.member` richmen
    when (participationEnabled && not enoughStake) $
        logDebugS "Not enough stake to participate in MPC"
    return (participationEnabled && enoughStake)

-- CHECK: @onNewSlotSsc
-- #checkNSendOurCert
onNewSlotSsc
    :: ( SscMode ctx m
       )
    => ProtocolMagic
    -> Diffusion m
    -> m ()
onNewSlotSsc pm = \diffusion -> onNewSlot defaultOnNewSlotParams $ \slotId ->
    recoveryCommGuard "onNewSlot worker in SSC" $ do
        sscGarbageCollectLocalData slotId
        whenM (shouldParticipate $ siEpoch slotId) $ do
            behavior <- view sscContext >>=
                atomically . readTVar . scBehavior
            checkNSendOurCert pm (sendSscCert diffusion)
            onNewSlotCommitment pm slotId (sendSscCommitment diffusion)
            onNewSlotOpening pm (sbSendOpening behavior) slotId (sendSscOpening diffusion)
            onNewSlotShares pm (sbSendShares behavior) slotId (sendSscShares diffusion)

-- CHECK: @checkNSendOurCert
-- Checks whether 'our' VSS certificate has been announced
checkNSendOurCert
    :: forall ctx m.
       ( SscMode ctx m
       )
    => ProtocolMagic
    -> (VssCertificate -> m ())
    -> m ()
checkNSendOurCert pm sendCert = do
    ourId <- getOurStakeholderId
    let sendCertDo resend slot = do
            if resend then
                logErrorS "Our VSS certificate is in global state, but it has already expired, \
                         \apparently it's a bug, but we are announcing it just in case."
                else logInfoS
                         "Our VssCertificate hasn't been announced yet or TTL has expired, \
                         \we will announce it now."
            ourVssCertificate <- getOurVssCertificate slot
            sscProcessOurMessage (sscProcessCertificate pm ourVssCertificate)
            _ <- sendCert ourVssCertificate
            logDebugS "Announced our VssCertificate."

    slMaybe <- getCurrentSlot
    case slMaybe of
        Nothing -> pass
        Just sl -> do
            globalCerts <- getGlobalCerts sl
            let ourCertMB = lookupVss ourId globalCerts
            case ourCertMB of
                Just ourCert
                    | vcExpiryEpoch ourCert >= siEpoch sl ->
                        logDebugS
                            "Our VssCertificate has been already announced."
                    | otherwise -> sendCertDo True sl
                Nothing -> sendCertDo False sl
  where
    getOurVssCertificate :: SlotId -> m VssCertificate
    getOurVssCertificate slot =
        -- TODO: do this optimization
        -- localCerts <- VCD.certs <$> sscRunLocalQuery (view ldCertificates)
        getOurVssCertificateDo slot mempty
    getOurVssCertificateDo :: SlotId -> VssCertificatesMap -> m VssCertificate
    getOurVssCertificateDo slot certs = do
        ourId <- getOurStakeholderId
        case lookupVss ourId certs of
            Just c -> return c
            Nothing -> do
                ourSk <- getOurSecretKey
                ourVssKeyPair <- getOurVssKeyPair
                let vssKey = asBinary $ toVssPublicKey ourVssKeyPair
                    createOurCert =
                        mkVssCertificate pm ourSk vssKey .
                        (+) (vssMaxTTL - 1) . siEpoch
                return $ createOurCert slot

getOurVssKeyPair :: SscMode ctx m => m VssKeyPair
getOurVssKeyPair = views sscContext scVssKeyPair

-- Commitments-related part of new slot processing
onNewSlotCommitment
    :: ( SscMode ctx m
       )
    => ProtocolMagic
    -> SlotId
    -> (SignedCommitment -> m ())
    -> m ()
onNewSlotCommitment pm slotId@SlotId {..} sendCommitment
    | not (isCommitmentIdx siSlot) = pass
    | otherwise = do
        ourId <- getOurStakeholderId
        shouldSendCommitment <- andM
            [ not . hasCommitment ourId <$> sscGetGlobalState
            , memberVss ourId <$> getStableCerts siEpoch]
        if shouldSendCommitment then
            logDebugS "We should send commitment"
        else
            logDebugS "We shouldn't send commitment"
        when shouldSendCommitment $ do
            ourCommitment <- SS.getOurCommitment siEpoch
            let stillValidMsg = "We shouldn't generate secret, because we have already generated it"
            case ourCommitment of
                Just comm -> logDebugS stillValidMsg >> sendOurCommitment comm
                Nothing   -> onNewSlotCommDo
  where
    onNewSlotCommDo = do
        ourSk <- getOurSecretKey
        logDebugS $ sformat ("Generating secret for "%ords%" epoch") siEpoch
        generated <- generateAndSetNewSecret pm ourSk slotId
        case generated of
            Nothing -> logWarningS "I failed to generate secret for SSC"
            Just comm -> do
              logInfoS (sformat ("Generated secret for "%ords%" epoch") siEpoch)
              sendOurCommitment comm

    sendOurCommitment comm = do
        sscProcessOurMessage (sscProcessCommitment pm comm)
        sendOurData sendCommitment CommitmentMsg comm siEpoch 0

-- Openings-related part of new slot processing
onNewSlotOpening
    :: ( SscMode ctx m
       )
    => ProtocolMagic
    -> SscOpeningParams
    -> SlotId
    -> (Opening -> m ())
    -> m ()
onNewSlotOpening pm params SlotId {..} sendOpening
    | not $ isOpeningIdx siSlot = pass
    | otherwise = do
        ourId <- getOurStakeholderId
        globalData <- sscGetGlobalState
        unless (hasOpening ourId globalData) $
            case globalData ^. sgsCommitments . to getCommitmentsMap . at ourId of
                Nothing -> logDebugS noCommMsg
                Just _  -> SS.getOurOpening siEpoch >>= \case
                    Nothing   -> logWarningS noOpenMsg
                    Just open -> sendOpeningDo ourId open
  where
    noCommMsg =
        "We're not sending opening, because there is no commitment \
        \from us in global state"
    noOpenMsg =
        "We don't know our opening, maybe we started recently"
    sendOpeningDo ourId open = do
        mbOpen' <- case params of
            SscOpeningNone   -> pure Nothing
            SscOpeningNormal -> pure (Just open)
            SscOpeningWrong  -> Just <$> liftIO (QC.generate QC.arbitrary)
        whenJust mbOpen' $ \open' -> do
            sscProcessOurMessage (sscProcessOpening pm ourId open')
            sendOurData sendOpening OpeningMsg open' siEpoch 2

-- Shares-related part of new slot processing
onNewSlotShares
    :: ( SscMode ctx m
       )
    => ProtocolMagic
    -> SscSharesParams
    -> SlotId
    -> (InnerSharesMap -> m ())
    -> m ()
onNewSlotShares pm params SlotId {..} sendShares = do
    ourId <- getOurStakeholderId
    -- Send decrypted shares that others have sent us
    shouldSendShares <- do
        sharesInBlockchain <- hasShares ourId <$> sscGetGlobalState
        return $ isSharesIdx siSlot && not sharesInBlockchain
    when shouldSendShares $ do
        ourVss <- views sscContext scVssKeyPair
        sendSharesDo ourId =<< getOurShares ourVss
  where
    sendSharesDo ourId shares = do
        let shares' = case params of
                SscSharesNone   -> mempty
                SscSharesNormal -> shares
                SscSharesWrong  ->
                    -- Take the list of items in the map, reverse it, put
                    -- items back. NB: this is different from “map reverse”!
                    -- We don't reverse lists of shares, we reassign those
                    -- lists to different keys.
                    shares & partsOf each %~ reverse
        unless (HM.null shares') $ do
            let lShares = fmap (map asBinary) shares'
            sscProcessOurMessage (sscProcessShares pm ourId lShares)
            sendOurData sendShares SharesMsg lShares siEpoch 4

sscProcessOurMessage
    :: (Buildable err, SscMode ctx m)
    => m (Either err ()) -> m ()
sscProcessOurMessage action =
    action >>= logResult
  where
    logResult (Right _) = logDebugS "We have accepted our message"
    logResult (Left er) =
        logWarningS $
        sformat ("We have rejected our message, reason: "%build) er

sendOurData
    :: SscMode ctx m
    => (contents -> m ())
    -> SscTag
    -> contents
    -> EpochIndex
    -> Word16
    -> m ()
sendOurData sendIt msgTag dt epoch slMultiplier = do
    -- Note: it's not necessary to create a new thread here, because
    -- in one invocation of onNewSlot we can't process more than one
    -- type of message.
    waitUntilSend msgTag epoch slMultiplier
    logInfoS $ sformat ("Announcing our "%build) msgTag
    _ <- sendIt dt
    logDebugS $ sformat ("Sent our " %build%" to neighbors") msgTag

-- Generate new commitment and opening and use them for the current
-- epoch. It is also saved in persistent storage.
--
-- Nothing is returned if node is not ready (usually it means that
-- node doesn't have recent enough blocks and needs to be
-- synchronized).
generateAndSetNewSecret
    :: forall ctx m.
       ( SscMode ctx m
       )
    => ProtocolMagic
    -> SecretKey
    -> SlotId -- ^ Current slot
    -> m (Maybe SignedCommitment)
generateAndSetNewSecret pm sk SlotId {..} = do
    richmen <- getSscRichmen "generateAndSetNewSecret" siEpoch
    certs <- getStableCerts siEpoch
    inAssertMode $ do
        let participantIds =
                HM.keys . getVssCertificatesMap $
                computeParticipants (getKeys richmen) certs
        logDebugS $
            sformat ("generating secret for: " %listJson) $ participantIds
    let participants = nonEmpty $
                       map (second vcVssKey) $
                       HM.toList . getVssCertificatesMap $
                       computeParticipants (getKeys richmen) certs
    maybe (Nothing <$ warnNoPs) (generateAndSetNewSecretDo richmen) participants
  where
    here s = "generateAndSetNewSecret: " <> s
    warnNoPs = logWarningS (here "can't generate, no participants")
    generateAndSetNewSecretDo :: RichmenStakes
                              -> NonEmpty (StakeholderId, AsBinary VssPublicKey)
                              -> m (Maybe SignedCommitment)
    generateAndSetNewSecretDo richmen ps = do
        let onLeft er =
                Nothing <$
                logWarningS
                (here $ sformat ("Couldn't compute shares distribution, reason: "%build) er)
        mpcThreshold <- bvdMpcThd <$> gsAdoptedBVData
        distrET <- runExceptT (computeSharesDistrPure richmen mpcThreshold)
        flip (either onLeft) distrET $ \distr -> do
            logDebugS $ here $ sformat ("Computed shares distribution: "%listJson) (HM.toList distr)
            let threshold = vssThreshold $ sum $ toList distr
            let multiPSmb = nonEmpty $
                            concatMap (\(c, x) -> replicate (fromIntegral c) x) $
                            NE.map (first $ flip (HM.lookupDefault 0) distr) ps
            case multiPSmb of
                Nothing -> Nothing <$
                    logWarningS (here "Couldn't compute participant's vss")
                Just multiPS -> case mapM fromBinary multiPS of
                    Left err -> Nothing <$
                        logErrorS (here ("Couldn't deserialize keys: " <> err))
                    Right keys -> do
                        (comm, open) <- liftIO $ runSecureRandom $
                            randCommitmentAndOpening threshold keys
                        let signedComm = mkSignedCommitment pm sk siEpoch comm
                        SS.putOurSecret signedComm open siEpoch
                        pure (Just signedComm)

randomTimeInInterval
    :: SscMode ctx m
    => Microsecond -> m Microsecond
randomTimeInInterval interval =
    -- Type applications here ensure that the same time units are used.
    (fromInteger @Microsecond) <$>
    liftIO (runSecureRandom (randomNumber n))
  where
    n = toInteger @Microsecond interval

waitUntilSend
    :: SscMode ctx m
    => SscTag -> EpochIndex -> Word16 -> m ()
waitUntilSend msgTag epoch slMultiplier = do
    let slot =
            leftToPanic "waitUntilSend: " $
            mkLocalSlotIndex $ slMultiplier * fromIntegral slotSecurityParam
    Timestamp beginning <-
        getSlotStartEmpatically $
        SlotId {siEpoch = epoch, siSlot = slot}
    curTime <- currentTime
    let minToSend = curTime
    let maxToSend = beginning + mpcSendInterval
    when (minToSend < maxToSend) $ do
        let delta = maxToSend - minToSend
        timeToWait <- randomTimeInInterval delta
        let ttwMillisecond :: Millisecond
            ttwMillisecond = convertUnit timeToWait
        logDebugS $
            sformat
                ("Waiting for " %shown % " before sending " %build)
                ttwMillisecond
                msgTag
        delay timeToWait

----------------------------------------------------------------------------
-- Security check
----------------------------------------------------------------------------

checkForIgnoredCommitmentsWorker
    :: forall ctx m.
       ( SscMode ctx m
       , HasMisbehaviorMetrics ctx
       )
    => Diffusion m
    -> m ()
checkForIgnoredCommitmentsWorker = \_ -> do
    counter <- newTVarIO 0
    onNewSlot defaultOnNewSlotParams (checkForIgnoredCommitmentsWorkerImpl counter)

-- This worker checks whether our commitments appear in blocks. This check
-- is done only if we actually should participate in SSC. It's triggered if
-- there are 'mdNoCommitmentsEpochThreshold' consequent epochs during which
-- we had to participate in SSC, but our commitment didn't appear in blocks.
-- If check fails, it's reported as non-critical misbehavior.
--
-- The first argument is a counter which is incremented every time we
-- detect unexpected absence of our commitment and is reset to 0 when
-- our commitment appears in blocks.
checkForIgnoredCommitmentsWorkerImpl
    :: forall ctx m.
       ( SscMode ctx m
       , HasMisbehaviorMetrics ctx
       )
    => TVar Word -> SlotId -> m ()
checkForIgnoredCommitmentsWorkerImpl counter SlotId {..}
    -- It's enough to do this check once per epoch near the end of the epoch.
    | getSlotIndex siSlot /= 9 * fromIntegral blkSecurityParam = pass
    | otherwise =
        recoveryCommGuard "checkForIgnoredCommitmentsWorker" $
        whenM (shouldParticipate siEpoch) $ do
            ourId <- getOurStakeholderId
            globalCommitments <-
                getCommitmentsMap . view sgsCommitments <$> sscGetGlobalState
            case globalCommitments ^. at ourId of
                Nothing -> do
                    -- `modifyTVar'` returns (), hence not used
                    newCounterValue <-
                        atomically $ do
                            !x <- succ <$> readTVar counter
                            x <$ writeTVar counter x
                    whenJustM (view misbehaviorMetrics) $ liftIO .
                        flip Metrics.set (fromIntegral newCounterValue) . _mmIgnoredCommitments
                Just _ -> atomically $ writeTVar counter 0<|MERGE_RESOLUTION|>--- conflicted
+++ resolved
@@ -27,16 +27,10 @@
                            bvdMpcThd, getOurSecretKey, getOurStakeholderId, getSlotIndex, lookupVss,
                            memberVss, mkLocalSlotIndex, mkVssCertificate, slotSecurityParam,
                            vssMaxTTL)
-<<<<<<< HEAD
 import           Pos.Core.Ssc (InnerSharesMap, Opening, SignedCommitment, getCommitmentsMap,
                                randCommitmentAndOpening)
 import           Pos.Crypto (ProtocolMagic, SecretKey, VssKeyPair, VssPublicKey, randomNumber,
                              runSecureRandom)
-=======
-import           Pos.Core.Ssc (InnerSharesMap, Opening, SignedCommitment, getCommitmentsMap)
-import           Pos.Crypto (SecretKey, VssKeyPair, VssPublicKey, randomNumber, runSecureRandom)
-import           Pos.Crypto.Configuration (protocolMagic)
->>>>>>> 8eeaf9ca
 import           Pos.Crypto.SecretSharing (toVssPublicKey)
 import           Pos.DB (gsAdoptedBVData)
 import           Pos.Infra.Binary ()
@@ -45,10 +39,6 @@
 import           Pos.Infra.Reporting.MemState (HasMisbehaviorMetrics (..), MisbehaviorMetrics (..))
 import           Pos.Infra.Slotting (defaultOnNewSlotParams, getCurrentSlot,
                                      getSlotStartEmpatically, onNewSlot)
-<<<<<<< HEAD
-import           Pos.Infra.Util.LogSafe (logDebugS, logErrorS, logInfoS, logWarningS)
-=======
->>>>>>> 8eeaf9ca
 import           Pos.Lrc.Consumer.Ssc (getSscRichmen)
 import           Pos.Lrc.Types (RichmenStakes)
 import           Pos.Ssc.Base (isCommitmentIdx, isOpeningIdx, isSharesIdx, mkSignedCommitment)
