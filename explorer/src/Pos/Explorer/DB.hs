--- conflicted
+++ resolved
@@ -54,13 +54,8 @@
 import           Pos.DB.Block                 (MonadBlockDBWrite)
 import           Pos.DB.DB                    (initNodeDBs)
 import           Pos.DB.GState.Common         (gsGetBi, gsPutBi, writeBatchGState)
-<<<<<<< HEAD
-import           Pos.Ssc.GodTossing           (HasGtConfiguration)
-=======
 import           Pos.Explorer.Core            (AddrHistory, TxExtra (..))
 import           Pos.Ssc                      (HasSscConfiguration)
-import           Pos.Txp.Core                 (Tx, TxId, TxOut (..), TxOutAux (..))
->>>>>>> 6b733e06
 import           Pos.Txp.DB                   (getAllPotentiallyHugeUtxo, utxoSource)
 import           Pos.Txp.GenesisUtxo          (genesisUtxo)
 import           Pos.Txp.Toil                 (GenesisUtxo (..), utxoF,
