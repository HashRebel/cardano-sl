--- conflicted
+++ resolved
@@ -8,6 +8,7 @@
        ( txListeners
        ) where
 
+import           Control.Lens              ((%~), _1)
 import           Control.TimeWarp.Rpc      (BinaryP, MonadDialog)
 import qualified Data.List.NonEmpty        as NE (toList)
 import           Formatting                (sformat, stext, (%))
@@ -20,11 +21,7 @@
 import           Pos.DHT                   (ListenerDHT (..))
 import           Pos.State                 (ProcessTxRes (..), processTx)
 import           Pos.Statistics            (StatProcessTx (..), statlogCountEvent)
-<<<<<<< HEAD
-import           Pos.Types                 (Tx, topsortTxs)
-=======
-import           Pos.Types                 (topsortTxs', txwF)
->>>>>>> 074feb68
+import           Pos.Types                 (Tx, TxWitness, topsortTxs', txwF)
 import           Pos.WorkMode              (WorkMode)
 
 -- | Listeners for requests related to blocks processing.
@@ -35,19 +32,14 @@
 handleTx
     :: ResponseMode ssc m
     => SendTx -> m Bool
-<<<<<<< HEAD
-handleTx (SendTx tx) = handleTxDo $ withHash tx
+handleTx (SendTx tx w) = handleTxDo (withHash tx, w)
 
 handleTxDo
     :: ResponseMode ssc m
-    => WithHash Tx -> m Bool
-handleTxDo tx = do
-    res <- processTx tx
-=======
-handleTx (SendTx tx w) = do
-    let txw = (tx,w)
-    res <- processTx txw
->>>>>>> 074feb68
+    => (WithHash Tx, TxWitness) -> m Bool
+handleTxDo (tx, w) = do
+    res <- processTx (tx, w)
+    let txw = (whData tx, w)
     case res of
         PTRadded -> do
             statlogCountEvent StatProcessTx 1
@@ -55,11 +47,7 @@
                 sformat ("Transaction has been added to storage: "%txwF) txw
         PTRinvalid msg ->
             logWarning $
-<<<<<<< HEAD
-            sformat ("Transaction "%build%" failed to verify: "%stext) tx msg
-=======
             sformat ("Transaction "%txwF%" failed to verify: "%stext) txw msg
->>>>>>> 074feb68
         PTRknown ->
             logDebug $ sformat ("Transaction is already known: "%txwF) txw
         PTRoverwhelmed ->
@@ -69,24 +57,17 @@
 handleTxs
     :: (ResponseMode ssc m)
     => SendTxs -> m ()
-<<<<<<< HEAD
 handleTxs (SendTxs txsUnsorted_) =
-    case topsortTxs $ NE.toList txsUnsorted of
-        Nothing ->
-            logWarning "Received broken set of transactions, can't be sorted"
-        Just txs -> do
-            added <- toList <$> mapM handleTxDo txs
-            let addedItems = map (whData . snd) . filter fst . zip added . toList $ txs
-            announceTxs addedItems
-  where
-    txsUnsorted = fmap withHash txsUnsorted_
-=======
-handleTxs (SendTxs txsUnsorted) =
     case topsortTxs' fst $ NE.toList txsUnsorted of
         Nothing ->
             logWarning "Received broken set of transactions, can't be sorted"
         Just txws -> do
-            added <- toList <$> mapM (\(tx,w) -> handleTx (SendTx tx w)) txws
-            let addedItems = map snd . filter fst . zip added . toList $ txws
+            added <- toList <$> mapM handleTxDo txws
+            let addedItems :: [(Tx, TxWitness)]
+                addedItems =
+                    map (_1 %~ whData) .                -- remove hashes
+                    map snd . filter fst . zip added $  -- leave only added
+                      txws
             announceTxs addedItems
->>>>>>> 074feb68
+  where
+    txsUnsorted = fmap (_1 %~ withHash) txsUnsorted_